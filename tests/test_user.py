import pytest
import datetime
import fbchat
from fbchat._user import User, ActiveStatus


def test_user_from_graphql(session):
    data = {
        "id": "1234",
        "name": "Abc Def Ghi",
        "first_name": "Abc",
        "last_name": "Ghi",
        "profile_picture": {"uri": "https://scontent-arn2-1.xx.fbcdn.net/v/..."},
        "is_viewer_friend": True,
        "url": "https://www.facebook.com/profile.php?id=1234",
        "gender": "FEMALE",
        "viewer_affinity": 0.4560002,
    }
    assert User(
        session=session,
        id="1234",
        photo=fbchat.Image(url="https://scontent-arn2-1.xx.fbcdn.net/v/..."),
        name="Abc Def Ghi",
        url="https://www.facebook.com/profile.php?id=1234",
        first_name="Abc",
        last_name="Ghi",
        is_friend=True,
        gender="female_singular",
<<<<<<< HEAD
        affinity=0.4560002,
    ) == User._from_graphql(data)
=======
    ) == User._from_graphql(session, data)
>>>>>>> 2ec0be96


def test_user_from_thread_fetch(session):
    data = {
        "thread_key": {"thread_fbid": None, "other_user_id": "1234"},
        "name": None,
        "last_message": {
            "nodes": [
                {
                    "snippet": "aaa",
                    "message_sender": {"messaging_actor": {"id": "1234"}},
                    "timestamp_precise": "1500000000000",
                    "commerce_message_type": None,
                    "extensible_attachment": None,
                    "sticker": None,
                    "blob_attachments": [],
                }
            ]
        },
        "unread_count": 0,
        "messages_count": 1111,
        "image": None,
        "updated_time_precise": "1500000000000",
        "mute_until": None,
        "is_pin_protected": False,
        "is_viewer_subscribed": True,
        "thread_queue_enabled": False,
        "folder": "INBOX",
        "has_viewer_archived": False,
        "is_page_follow_up": False,
        "cannot_reply_reason": None,
        "ephemeral_ttl_mode": 0,
        "customization_info": {
            "emoji": None,
            "participant_customizations": [
                {"participant_id": "4321", "nickname": "B"},
                {"participant_id": "1234", "nickname": "A"},
            ],
            "outgoing_bubble_color": None,
        },
        "thread_admins": [],
        "approval_mode": None,
        "joinable_mode": {"mode": "0", "link": ""},
        "thread_queue_metadata": None,
        "event_reminders": {"nodes": []},
        "montage_thread": None,
        "last_read_receipt": {"nodes": [{"timestamp_precise": "1500000050000"}]},
        "related_page_thread": None,
        "rtc_call_data": {
            "call_state": "NO_ONGOING_CALL",
            "server_info_data": "",
            "initiator": None,
        },
        "associated_object": None,
        "privacy_mode": 1,
        "reactions_mute_mode": "REACTIONS_NOT_MUTED",
        "mentions_mute_mode": "MENTIONS_NOT_MUTED",
        "customization_enabled": True,
        "thread_type": "ONE_TO_ONE",
        "participant_add_mode_as_string": None,
        "is_canonical_neo_user": False,
        "participants_event_status": [],
        "page_comm_item": None,
        "all_participants": {
            "nodes": [
                {
                    "messaging_actor": {
                        "id": "1234",
                        "__typename": "User",
                        "name": "Abc Def Ghi",
                        "gender": "FEMALE",
                        "url": "https://www.facebook.com/profile.php?id=1234",
                        "big_image_src": {
                            "uri": "https://scontent-arn2-1.xx.fbcdn.net/v/..."
                        },
                        "short_name": "Abc",
                        "username": "",
                        "is_viewer_friend": True,
                        "is_messenger_user": True,
                        "is_verified": False,
                        "is_message_blocked_by_viewer": False,
                        "is_viewer_coworker": False,
                        "is_employee": None,
                    }
                },
                {
                    "messaging_actor": {
                        "id": "4321",
                        "__typename": "User",
                        "name": "Aaa Bbb Ccc",
                        "gender": "NEUTER",
                        "url": "https://www.facebook.com/aaabbbccc",
                        "big_image_src": {
                            "uri": "https://scontent-arn2-1.xx.fbcdn.net/v/..."
                        },
                        "short_name": "Aaa",
                        "username": "aaabbbccc",
                        "is_viewer_friend": False,
                        "is_messenger_user": True,
                        "is_verified": False,
                        "is_message_blocked_by_viewer": False,
                        "is_viewer_coworker": False,
                        "is_employee": None,
                    }
                },
            ]
        },
        "read_receipts": ...,
        "delivery_receipts": ...,
    }
    assert User(
        session=session,
        id="1234",
        photo=fbchat.Image(url="https://scontent-arn2-1.xx.fbcdn.net/v/..."),
        name="Abc Def Ghi",
        last_active=datetime.datetime(2017, 7, 14, 2, 40, tzinfo=datetime.timezone.utc),
        message_count=1111,
        url="https://www.facebook.com/profile.php?id=1234",
        first_name="Abc",
        last_name="Def Ghi",
        is_friend=True,
        gender="female_singular",
        nickname="A",
        own_nickname="B",
        color=None,
        emoji=None,
    ) == User._from_thread_fetch(session, data)


def test_user_from_all_fetch(session):
    data = {
        "id": "1234",
        "name": "Abc Def Ghi",
        "firstName": "Abc",
        "vanity": "",
        "thumbSrc": "https://scontent-arn2-1.xx.fbcdn.net/v/...",
        "uri": "https://www.facebook.com/profile.php?id=1234",
        "gender": 1,
        "i18nGender": 2,
        "type": "friend",
        "is_friend": True,
        "mThumbSrcSmall": None,
        "mThumbSrcLarge": None,
        "dir": None,
        "searchTokens": ["Abc", "Ghi"],
        "alternateName": "",
        "is_nonfriend_messenger_contact": False,
        "is_blocked": False,
    }
    assert User(
        session=session,
        id="1234",
        photo=fbchat.Image(url="https://scontent-arn2-1.xx.fbcdn.net/v/..."),
        name="Abc Def Ghi",
        url="https://www.facebook.com/profile.php?id=1234",
        first_name="Abc",
        is_friend=True,
        gender="female_singular",
    ) == User._from_all_fetch(session, data)


@pytest.mark.skip(reason="can't gather test data, the pulling is broken")
def test_active_status_from_chatproxy_presence():
    assert ActiveStatus() == ActiveStatus._from_chatproxy_presence(data)


@pytest.mark.skip(reason="can't gather test data, the pulling is broken")
def test_active_status_from_buddylist_overlay():
    assert ActiveStatus() == ActiveStatus._from_buddylist_overlay(data)<|MERGE_RESOLUTION|>--- conflicted
+++ resolved
@@ -26,12 +26,8 @@
         last_name="Ghi",
         is_friend=True,
         gender="female_singular",
-<<<<<<< HEAD
         affinity=0.4560002,
-    ) == User._from_graphql(data)
-=======
     ) == User._from_graphql(session, data)
->>>>>>> 2ec0be96
 
 
 def test_user_from_thread_fetch(session):
