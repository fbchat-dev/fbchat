# -*- coding: UTF-8 -*-

from __future__ import unicode_literals
import re
import json
from time import time
from random import random
from contextlib import contextmanager
from mimetypes import guess_type
from os.path import basename
import warnings
import logging
import requests
import aenum
from .models import *

try:
    from urllib.parse import urlencode, parse_qs, urlparse
    basestring = (str, bytes)
except ImportError:
    from urllib import urlencode
    from urlparse import parse_qs, urlparse
    basestring = basestring

# Python 2's `input` executes the input, whereas `raw_input` just returns the input
try:
    input = raw_input
except NameError:
    pass

# Log settings
log = logging.getLogger("client")
log.setLevel(logging.DEBUG)
# Creates the console handler
handler = logging.StreamHandler()
log.addHandler(handler)

#: Default list of user agents
USER_AGENTS = [
    "Mozilla/5.0 (Macintosh; Intel Mac OS X 10_10_2) AppleWebKit/537.36 (KHTML, like Gecko) Chrome/42.0.2311.90 Safari/537.36",
    "Mozilla/5.0 (Macintosh; Intel Mac OS X 10_10_3) AppleWebKit/601.1.10 (KHTML, like Gecko) Version/8.0.5 Safari/601.1.10",
    "Mozilla/5.0 (Windows NT 6.3; WOW64; ; NCT50_AAP285C84A1328) AppleWebKit/537.36 (KHTML, like Gecko) Chrome/42.0.2311.90 Safari/537.36",
    "Mozilla/5.0 (Windows NT 6.1; WOW64) AppleWebKit/537.1 (KHTML, like Gecko) Chrome/22.0.1207.1 Safari/537.1",
    "Mozilla/5.0 (X11; CrOS i686 2268.111.0) AppleWebKit/536.11 (KHTML, like Gecko) Chrome/20.0.1132.57 Safari/536.11",
    "Mozilla/5.0 (Windows NT 6.1; WOW64) AppleWebKit/536.6 (KHTML, like Gecko) Chrome/20.0.1092.0 Safari/536.6"
]

LIKES = {
    'large': EmojiSize.LARGE,
    'medium': EmojiSize.MEDIUM,
    'small': EmojiSize.SMALL,
    'l': EmojiSize.LARGE,
    'm': EmojiSize.MEDIUM,
    's': EmojiSize.SMALL
}


GENDERS = {
    # For standard requests
    0: 'unknown',
    1: 'female_singular',
    2: 'male_singular',
    3: 'female_singular_guess',
    4: 'male_singular_guess',
    5: 'mixed',
    6: 'neuter_singular',
    7: 'unknown_singular',
    8: 'female_plural',
    9: 'male_plural',
    10: 'neuter_plural',
    11: 'unknown_plural',

    # For graphql requests
    'UNKNOWN': 'unknown',
    'FEMALE': 'female_singular',
    'MALE': 'male_singular',
    #'': 'female_singular_guess',
    #'': 'male_singular_guess',
    #'': 'mixed',
    'NEUTER': 'neuter_singular',
    #'': 'unknown_singular',
    #'': 'female_plural',
    #'': 'male_plural',
    #'': 'neuter_plural',
    #'': 'unknown_plural',
}

class ReqUrl(object):
    """A class containing all urls used by `fbchat`"""
    SEARCH = "https://www.facebook.com/ajax/typeahead/search.php"
    LOGIN = "https://m.facebook.com/login.php?login_attempt=1"
    SEND = "https://www.facebook.com/messaging/send/"
    UNREAD_THREADS = "https://www.facebook.com/ajax/mercury/unread_threads.php"
    UNSEEN_THREADS = "https://www.facebook.com/mercury/unseen_thread_ids/"
    THREADS = "https://www.facebook.com/ajax/mercury/threadlist_info.php"
    MOVE_THREAD = "https://www.facebook.com/ajax/mercury/move_thread.php"
    ARCHIVED_STATUS = "https://www.facebook.com/ajax/mercury/change_archived_status.php?dpr=1"
    PINNED_STATUS = "https://www.facebook.com/ajax/mercury/change_pinned_status.php?dpr=1"
    MESSAGES = "https://www.facebook.com/ajax/mercury/thread_info.php"
    READ_STATUS = "https://www.facebook.com/ajax/mercury/change_read_status.php"
    DELIVERED = "https://www.facebook.com/ajax/mercury/delivery_receipts.php"
    MARK_SEEN = "https://www.facebook.com/ajax/mercury/mark_seen.php"
    BASE = "https://www.facebook.com"
    MOBILE = "https://m.facebook.com/"
    STICKY = "https://0-edge-chat.facebook.com/pull"
    PING = "https://0-edge-chat.facebook.com/active_ping"
    UPLOAD = "https://upload.facebook.com/ajax/mercury/upload.php"
    INFO = "https://www.facebook.com/chat/user_info/"
    CONNECT = "https://www.facebook.com/ajax/add_friend/action.php?dpr=1"
    REMOVE_USER = "https://www.facebook.com/chat/remove_participants/"
    LOGOUT = "https://www.facebook.com/logout.php"
    ALL_USERS = "https://www.facebook.com/chat/user_info_all"
    SAVE_DEVICE = "https://m.facebook.com/login/save-device/cancel/"
    CHECKPOINT = "https://m.facebook.com/login/checkpoint/"
    THREAD_COLOR = "https://www.facebook.com/messaging/save_thread_color/?source=thread_settings&dpr=1"
    THREAD_NICKNAME = "https://www.facebook.com/messaging/save_thread_nickname/?source=thread_settings&dpr=1"
    THREAD_EMOJI = "https://www.facebook.com/messaging/save_thread_emoji/?source=thread_settings&dpr=1"
    THREAD_IMAGE = "https://www.facebook.com/messaging/set_thread_image/?dpr=1"
    THREAD_NAME = "https://www.facebook.com/messaging/set_thread_name/?dpr=1"
    MESSAGE_REACTION = "https://www.facebook.com/webgraphql/mutation"
    TYPING = "https://www.facebook.com/ajax/messaging/typ.php"
    GRAPHQL = "https://www.facebook.com/api/graphqlbatch/"
    ATTACHMENT_PHOTO = "https://www.facebook.com/mercury/attachments/photo/"
    PLAN_CREATE = "https://www.facebook.com/ajax/eventreminder/create"
    PLAN_INFO = "https://www.facebook.com/ajax/eventreminder"
    PLAN_CHANGE = "https://www.facebook.com/ajax/eventreminder/submit"
    PLAN_PARTICIPATION = "https://www.facebook.com/ajax/eventreminder/rsvp"
    MODERN_SETTINGS_MENU = "https://www.facebook.com/bluebar/modern_settings_menu/"
    REMOVE_FRIEND = "https://m.facebook.com/a/removefriend.php"
    BLOCK_USER = "https://www.facebook.com/messaging/block_messages/?dpr=1"
    UNBLOCK_USER = "https://www.facebook.com/messaging/unblock_messages/?dpr=1"
    SAVE_ADMINS = "https://www.facebook.com/messaging/save_admins/?dpr=1"
    APPROVAL_MODE = "https://www.facebook.com/messaging/set_approval_mode/?dpr=1"
    CREATE_GROUP = "https://m.facebook.com/messages/send/?icm=1"
    DELETE_THREAD = "https://www.facebook.com/ajax/mercury/delete_thread.php?dpr=1"
    DELETE_MESSAGES = "https://www.facebook.com/ajax/mercury/delete_messages.php?dpr=1"
    MUTE_THREAD = "https://www.facebook.com/ajax/mercury/change_mute_thread.php?dpr=1"
    MUTE_REACTIONS = "https://www.facebook.com/ajax/mercury/change_reactions_mute_thread/?dpr=1"
    MUTE_MENTIONS = "https://www.facebook.com/ajax/mercury/change_mentions_mute_thread/?dpr=1"
    CREATE_POLL = "https://www.facebook.com/messaging/group_polling/create_poll/?dpr=1"
    UPDATE_VOTE = "https://www.facebook.com/messaging/group_polling/update_vote/?dpr=1"
    GET_POLL_OPTIONS = "https://www.facebook.com/ajax/mercury/get_poll_options"
    SEARCH_MESSAGES = "https://www.facebook.com/ajax/mercury/search_snippets.php?dpr=1"
    MARK_SPAM = "https://www.facebook.com/ajax/mercury/mark_spam.php?dpr=1"
    UNSEND = "https://www.facebook.com/messaging/unsend_message/?dpr=1"

    pull_channel = 0

    def change_pull_channel(self, channel=None):
        if channel is None:
            self.pull_channel = (self.pull_channel + 1) % 5 # Pull channel will be 0-4
        else:
            self.pull_channel = channel
        self.STICKY = "https://{}-edge-chat.facebook.com/pull".format(self.pull_channel)
        self.PING = "https://{}-edge-chat.facebook.com/active_ping".format(self.pull_channel)


facebookEncoding = 'UTF-8'

def now():
    return int(time()*1000)

def strip_to_json(text):
    try:
        return text[text.index('{'):]
    except ValueError:
        raise FBchatException('No JSON object found: {!r}'.format(text))

def get_decoded_r(r):
    return get_decoded(r._content)

def get_decoded(content):
    return content.decode(facebookEncoding)

def parse_json(content):
    return json.loads(content)

def get_json(r):
    return json.loads(strip_to_json(get_decoded_r(r)))

def digitToChar(digit):
    if digit < 10:
        return str(digit)
    return chr(ord('a') + digit - 10)

def str_base(number, base):
    if number < 0:
        return '-' + str_base(-number, base)
    (d, m) = divmod(number, base)
    if d > 0:
        return str_base(d, base) + digitToChar(m)
    return digitToChar(m)

def generateMessageID(client_id=None):
    k = now()
    l = int(random() * 4294967295)
    return "<{}:{}-{}@mail.projektitan.com>".format(k, l, client_id)

def getSignatureID():
    return hex(int(random() * 2147483648))

def generateOfflineThreadingID():
    ret = now()
    value = int(random() * 4294967295)
    string = ("0000000000000000000000" + format(value, 'b'))[-22:]
    msgs = format(ret, 'b') + string
    return str(int(msgs, 2))

def check_json(j):
    if j.get('error') is None:
        return
    if 'errorDescription' in j:
        # 'errorDescription' is in the users own language!
        raise FBchatFacebookError('Error #{} when sending request: {}'.format(j['error'], j['errorDescription']), fb_error_code=j['error'], fb_error_message=j['errorDescription'])
    elif 'debug_info' in j['error'] and 'code' in j['error']:
        raise FBchatFacebookError('Error #{} when sending request: {}'.format(j['error']['code'], repr(j['error']['debug_info'])), fb_error_code=j['error']['code'], fb_error_message=j['error']['debug_info'])
    else:
        raise FBchatFacebookError('Error {} when sending request'.format(j['error']), fb_error_code=j['error'])

def check_request(r, as_json=True):
    if not r.ok:
        raise FBchatFacebookError('Error when sending request: Got {} response'.format(r.status_code), request_status_code=r.status_code)

    content = get_decoded_r(r)

    if content is None or len(content) == 0:
        raise FBchatFacebookError('Error when sending request: Got empty response')

    if as_json:
        content = strip_to_json(content)
        try:
            j = json.loads(content)
        except ValueError:
            raise FBchatFacebookError('Error while parsing JSON: {!r}'.format(content))
        check_json(j)
        log.debug(j)
        return j
    else:
        return content

def get_jsmods_require(j, index):
    if j.get('jsmods') and j['jsmods'].get('require'):
        try:
            return j['jsmods']['require'][0][index][0]
        except (KeyError, IndexError) as e:
            log.warning('Error when getting jsmods_require: {}. Facebook might have changed protocol'.format(j))
    return None

def get_emojisize_from_tags(tags):
    if tags is None:
        return None
    tmp = [tag for tag in tags if tag.startswith('hot_emoji_size:')]
    if len(tmp) > 0:
        try:
            return LIKES[tmp[0].split(':')[1]]
        except (KeyError, IndexError):
            log.exception('Could not determine emoji size from {} - {}'.format(tags, tmp))
    return None

def require_list(list_):
    if isinstance(list_, list):
        return set(list_)
    else:
        return set([list_])

def mimetype_to_key(mimetype):
    if not mimetype:
        return "file_id"
    if mimetype == "image/gif":
        return "gif_id"
    x = mimetype.split("/")
    if x[0] in ["video", "image", "audio"]:
        return "%s_id" % x[0]
    return "file_id"


def get_files_from_urls(file_urls):
    files = []
    for file_url in file_urls:
        r = requests.get(file_url)
        # We could possibly use r.headers.get('Content-Disposition'), see
        # https://stackoverflow.com/a/37060758
        files.append((
            basename(file_url),
            r.content,
            r.headers.get('Content-Type') or guess_type(file_url)[0],
        ))
    return files


@contextmanager
def get_files_from_paths(filenames):
    files = []
    for filename in filenames:
        files.append((
            basename(filename),
            open(filename, 'rb'),
            guess_type(filename)[0],
        ))
    yield files
    for fn, fp, ft in files:
        fp.close()

<<<<<<< HEAD

def enum_extend_if_invalid(enumeration, value):
    try:
        return enumeration(value)
    except ValueError:
        log.warning("Failed parsing {.__name__}({!r}). Extending enum.".format(enumeration, value))
        aenum.extend_enum(enumeration, "UNKNOWN_{}".format(value).upper(), value)
        return enumeration(value)
=======
def get_url_parameters(url, *args):
    params = parse_qs(urlparse(url).query)
    return [params[arg][0] for arg in args if params.get(arg)]

def get_url_parameter(url, param):
    return get_url_parameters(url, param)[0]
>>>>>>> 3e7b20c3
<|MERGE_RESOLUTION|>--- conflicted
+++ resolved
@@ -301,8 +301,6 @@
     for fn, fp, ft in files:
         fp.close()
 
-<<<<<<< HEAD
-
 def enum_extend_if_invalid(enumeration, value):
     try:
         return enumeration(value)
@@ -310,11 +308,10 @@
         log.warning("Failed parsing {.__name__}({!r}). Extending enum.".format(enumeration, value))
         aenum.extend_enum(enumeration, "UNKNOWN_{}".format(value).upper(), value)
         return enumeration(value)
-=======
+
 def get_url_parameters(url, *args):
     params = parse_qs(urlparse(url).query)
     return [params[arg][0] for arg in args if params.get(arg)]
 
 def get_url_parameter(url, param):
-    return get_url_parameters(url, param)[0]
->>>>>>> 3e7b20c3
+    return get_url_parameters(url, param)[0]