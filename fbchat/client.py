--- conflicted
+++ resolved
@@ -113,13 +113,10 @@
         handler.setLevel(logging_level)
         log.addHandler(handler)
 
-<<<<<<< HEAD
-=======
         # If session cookies aren't set, not properly loaded or gives us an invalid session, then do the login
         if not session_cookies or not self.setSession(session_cookies) or not self.is_logged_in():
             self.login(email, password, max_retries)
 
->>>>>>> d44d5053
     def _console(self, msg):
         """Assumes an INFO level and log it.
 
@@ -493,20 +490,6 @@
             'threading_id':generateMessageID(self.client_id),
             'ephemeral_ttl_mode:': '0',
             'manual_retry_cnt' : '0',
-<<<<<<< HEAD
-            'signatureID' : getSignatureID(),
-            'has_attachment' : image_id != None,
-            'specific_to_list[0]' : 'fbid:' + str(recipient_id),
-            'specific_to_list[1]' : 'fbid:' + str(self.uid),
-
-        }
-
-
-        if message_type.lower() == 'group':
-            data["thread_fbid"] = recipient_id
-        else:
-            data["other_user_fbid"] = recipient_id
-=======
             'signatureID' : getSignatureID()
         }
 
@@ -527,7 +510,6 @@
             data['has_attachment'] = image_id is not None
             data['specific_to_list[0]'] = 'fbid:' + str(recipient_id)
             data['specific_to_list[1]'] = 'fbid:' + str(self.uid)
->>>>>>> d44d5053
 
         if image_id:
             data['image_ids[0]'] = image_id
@@ -644,25 +626,16 @@
         return list(reversed(messages))
 
 
-<<<<<<< HEAD
     def getThreadList(self, start, end=None, thread_type='inbox'):
         """Get thread list of your facebook account.
 
         :param start: the start index of a thread
         :param end: (optional) the last index of a thread
         :param thread_type: (optional) "inbox", "pending", "archived"
-=======
-    def getThreadList(self, start, length=20):
-        """Get thread list of your facebook account.
-
-        :param start: the start index of a thread
-        :param length: (optional) the length of a thread
->>>>>>> d44d5053
         """
 
         assert length < 21, '`length` is deprecated, max. last 20 threads are returned'
 
-<<<<<<< HEAD
         if thread_type in ['inbox', 'pending', 'archived']:
             if thread_type == 'archived':
                 thread_type = 'action:archived'
@@ -676,12 +649,6 @@
             'client' : self.client,
             thread_type + '[offset]' : start,
             thread_type + '[limit]' : end,
-=======
-        data = {
-            'client' : self.client,
-            'inbox[offset]' : start,
-            'inbox[limit]' : length,
->>>>>>> d44d5053
         }
 
         r = self._post(ThreadsURL, data)
@@ -1046,15 +1013,10 @@
         log.info("Friend request from %s." % from_id)
 
 
-<<<<<<< HEAD
     def on_typing(self, author_id, metadata=None):
         '''
         subclass Client and override this method to add custom behavior on event
         '''
-=======
-    def on_typing(self, author_id):
-        """subclass Client and override this method to add custom behavior on event"""
->>>>>>> d44d5053
         pass
 
 
