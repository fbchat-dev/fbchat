# -*- coding: UTF-8 -*-

from __future__ import unicode_literals
import requests
import urllib
from uuid import uuid1
from random import choice
from datetime import datetime
from bs4 import BeautifulSoup as bs
from mimetypes import guess_type
from .utils import *
from .models import *
from .graphql import *
import time
import json



class Client(object):
    """A client for the Facebook Chat (Messenger).

    See https://fbchat.readthedocs.io for complete documentation of the API.
    """

    listening = False
    """Whether the client is listening. Used when creating an external event loop to determine when to stop listening"""
    uid = None
    """
    The ID of the client.
    Can be used as `thread_id`. See :ref:`intro_threads` for more info.

    Note: Modifying this results in undefined behaviour
    """

    def __init__(self, email, password, user_agent=None, max_tries=5, session_cookies=None, logging_level=logging.INFO):
        """Initializes and logs in the client

        :param email: Facebook `email`, `id` or `phone number`
        :param password: Facebook account password
        :param user_agent: Custom user agent to use when sending requests. If `None`, user agent will be chosen from a premade list (see :any:`utils.USER_AGENTS`)
        :param max_tries: Maximum number of times to try logging in
        :param session_cookies: Cookies from a previous session (Will default to login if these are invalid)
        :param logging_level: Configures the `logging level <https://docs.python.org/3/library/logging.html#logging-levels>`_. Defaults to `INFO`
        :type max_tries: int
        :type session_cookies: dict
        :type logging_level: int
        :raises: FBchatException on failed login
        """

        self.sticky, self.pool = (None, None)
        self._session = requests.session()
        self.req_counter = 1
        self.seq = "0"
        self.payloadDefault = {}
        self.client = 'mercury'
        self.default_thread_id = None
        self.default_thread_type = None
        self.req_url = ReqUrl()

        if not user_agent:
            user_agent = choice(USER_AGENTS)

        self._header = {
            'Content-Type' : 'application/x-www-form-urlencoded',
            'Referer' : self.req_url.BASE,
            'Origin' : self.req_url.BASE,
            'User-Agent' : user_agent,
            'Connection' : 'keep-alive',
        }

        handler.setLevel(logging_level)

        # If session cookies aren't set, not properly loaded or gives us an invalid session, then do the login
        if not session_cookies or not self.setSession(session_cookies) or not self.isLoggedIn():
            self.login(email, password, max_tries)
        else:
            self.email = email
            self.password = password

    """
    INTERNAL REQUEST METHODS
    """

    def _generatePayload(self, query):
        """Adds the following defaults to the payload:
          __rev, __user, __a, ttstamp, fb_dtsg, __req
        """
        payload = self.payloadDefault.copy()
        if query:
            payload.update(query)
        payload['__req'] = str_base(self.req_counter, 36)
        payload['seq'] = self.seq
        self.req_counter += 1
        return payload

    def _fix_fb_errors(self, error_code):
        """
        This fixes "Please try closing and re-opening your browser window" errors (1357004)
        This error usually happens after 1-2 days of inactivity
        It may be a bad idea to do this in an exception handler, if you have a better method, please suggest it!
        """
        if error_code == '1357004':
            log.warning('Got error #1357004. Doing a _postLogin, and resending request')
            self._postLogin()
            return True
        return False

    def _get(self, url, query=None, timeout=30, fix_request=False, as_json=False, error_retries=3):
        payload = self._generatePayload(query)
        r = self._session.get(url, headers=self._header, params=payload, timeout=timeout)
        if not fix_request:
            return r
        try:
            return check_request(r, as_json=as_json)
        except FBchatFacebookError as e:
            if error_retries > 0 and self._fix_fb_errors(e.fb_error_code):
                return self._get(url, query=query, timeout=timeout, fix_request=fix_request, as_json=as_json, error_retries=error_retries-1)
            raise e

    def _post(self, url, query=None, timeout=30, fix_request=False, as_json=False, error_retries=3):
        payload = self._generatePayload(query)
        r = self._session.post(url, headers=self._header, data=payload, timeout=timeout)
        if not fix_request:
            return r
        try:
            return check_request(r, as_json=as_json)
        except FBchatFacebookError as e:
            if error_retries > 0 and self._fix_fb_errors(e.fb_error_code):
                return self._post(url, query=query, timeout=timeout, fix_request=fix_request, as_json=as_json, error_retries=error_retries-1)
            raise e

    def _graphql(self, payload, error_retries=3):
        content = self._post(self.req_url.GRAPHQL, payload, fix_request=True, as_json=False)
        try:
            return graphql_response_to_json(content)
        except FBchatFacebookError as e:
            if error_retries > 0 and self._fix_fb_errors(e.fb_error_code):
                return self._graphql(payload, error_retries=error_retries-1)
            raise e

    def _cleanGet(self, url, query=None, timeout=30):
        return self._session.get(url, headers=self._header, params=query, timeout=timeout)

    def _cleanPost(self, url, query=None, timeout=30):
        self.req_counter += 1
        return self._session.post(url, headers=self._header, data=query, timeout=timeout)

    def _postFile(self, url, files=None, query=None, timeout=30, fix_request=False, as_json=False, error_retries=3):
        payload=self._generatePayload(query)
        # Removes 'Content-Type' from the header
        headers = dict((i, self._header[i]) for i in self._header if i != 'Content-Type')
        r = self._session.post(url, headers=headers, data=payload, timeout=timeout, files=files)
        if not fix_request:
            return r
        try:
            return check_request(r, as_json=as_json)
        except FBchatFacebookError as e:
            if error_retries > 0 and self._fix_fb_errors(e.fb_error_code):
                return self._postFile(url, files=files, query=query, timeout=timeout, fix_request=fix_request, as_json=as_json, error_retries=error_retries-1)
            raise e

    def graphql_requests(self, *queries):
        """
        .. todo::
            Documenting this

        :raises: FBchatException if request failed
        """

        return tuple(self._graphql({
            'method': 'GET',
            'response_format': 'json',
            'queries': graphql_queries_to_json(*queries)
        }))

    def graphql_request(self, query):
        """
        Shorthand for `graphql_requests(query)[0]`

        :raises: FBchatException if request failed
        """
        return self.graphql_requests(query)[0]

    """
    END INTERNAL REQUEST METHODS
    """

    """
    LOGIN METHODS
    """

    def _resetValues(self):
        self.payloadDefault={}
        self._session = requests.session()
        self.req_counter = 1
        self.seq = "0"
        self.uid = None

    def _postLogin(self):
        self.payloadDefault = {}
        self.client_id = hex(int(random()*2147483648))[2:]
        self.start_time = now()
        self.uid = self._session.cookies.get_dict().get('c_user')
        if self.uid is None:
            raise FBchatException('Could not find c_user cookie')
        self.uid = str(self.uid)
        self.user_channel = "p_" + self.uid
        self.ttstamp = ''

        r = self._get(self.req_url.BASE)
        soup = bs(r.text, "lxml")
        self.fb_dtsg = soup.find("input", {'name':'fb_dtsg'})['value']
        self.fb_h = soup.find("input", {'name':'h'})['value']
        for i in self.fb_dtsg:
            self.ttstamp += str(ord(i))
        self.ttstamp += '2'
        # Set default payload
        self.payloadDefault['__rev'] = int(r.text.split('"client_revision":',1)[1].split(",",1)[0])
        self.payloadDefault['__user'] = self.uid
        self.payloadDefault['__a'] = '1'
        self.payloadDefault['ttstamp'] = self.ttstamp
        self.payloadDefault['fb_dtsg'] = self.fb_dtsg

        self.form = {
            'channel' : self.user_channel,
            'partition' : '-2',
            'clientid' : self.client_id,
            'viewer_uid' : self.uid,
            'uid' : self.uid,
            'state' : 'active',
            'format' : 'json',
            'idle' : 0,
            'cap' : '8'
        }

        self.prev = now()
        self.tmp_prev = now()
        self.last_sync = now()

    def _login(self):
        if not (self.email and self.password):
            raise FBchatUserError("Email and password not found.")

        soup = bs(self._get(self.req_url.MOBILE).text, "lxml")
        data = dict((elem['name'], elem['value']) for elem in soup.findAll("input") if elem.has_attr('value') and elem.has_attr('name'))
        data['email'] = self.email
        data['pass'] = self.password
        data['login'] = 'Log In'

        r = self._cleanPost(self.req_url.LOGIN, data)

        # Usually, 'Checkpoint' will refer to 2FA
        if ('checkpoint' in r.url and
            ('Enter Security Code to Continue' in r.text or 'Enter Login Code to Continue' in r.text)):
            r = self._2FA(r)

        # Sometimes Facebook tries to show the user a "Save Device" dialog
        if 'save-device' in r.url:
            r = self._cleanGet(self.req_url.SAVE_DEVICE)

        if 'home' in r.url:
            self._postLogin()
            return True, r.url
        else:
            return False, r.url

    def _2FA(self, r):
        soup = bs(r.text, "lxml")
        data = dict()

        s = self.on2FACode()

        data['approvals_code'] = s
        data['fb_dtsg'] = soup.find("input", {'name':'fb_dtsg'})['value']
        data['nh'] = soup.find("input", {'name':'nh'})['value']
        data['submit[Submit Code]'] = 'Submit Code'
        data['codes_submitted'] = 0
        log.info('Submitting 2FA code.')

        r = self._cleanPost(self.req_url.CHECKPOINT, data)

        if 'home' in r.url:
            return r

        del(data['approvals_code'])
        del(data['submit[Submit Code]'])
        del(data['codes_submitted'])

        data['name_action_selected'] = 'save_device'
        data['submit[Continue]'] = 'Continue'
        log.info('Saving browser.')  # At this stage, we have dtsg, nh, name_action_selected, submit[Continue]
        r = self._cleanPost(self.req_url.CHECKPOINT, data)

        if 'home' in r.url:
            return r

        del(data['name_action_selected'])
        log.info('Starting Facebook checkup flow.')  # At this stage, we have dtsg, nh, submit[Continue]
        r = self._cleanPost(self.req_url.CHECKPOINT, data)

        if 'home' in r.url:
            return r

        del(data['submit[Continue]'])
        data['submit[This was me]'] = 'This Was Me'
        log.info('Verifying login attempt.')  # At this stage, we have dtsg, nh, submit[This was me]
        r = self._cleanPost(self.req_url.CHECKPOINT, data)

        if 'home' in r.url:
            return r

        del(data['submit[This was me]'])
        data['submit[Continue]'] = 'Continue'
        data['name_action_selected'] = 'save_device'
        log.info('Saving device again.')  # At this stage, we have dtsg, nh, submit[Continue], name_action_selected
        r = self._cleanPost(self.req_url.CHECKPOINT, data)
        return r

    def isLoggedIn(self):
        """
        Sends a request to Facebook to check the login status

        :return: True if the client is still logged in
        :rtype: bool
        """
        # Send a request to the login url, to see if we're directed to the home page
        r = self._cleanGet(self.req_url.LOGIN)
        return 'home' in r.url

    def getSession(self):
        """Retrieves session cookies

        :return: A dictionay containing session cookies
        :rtype: dict
        """
        return self._session.cookies.get_dict()

    def setSession(self, session_cookies):
        """Loads session cookies

        :param session_cookies: A dictionay containing session cookies
        :type session_cookies: dict
        :return: False if `session_cookies` does not contain proper cookies
        :rtype: bool
        """

        # Quick check to see if session_cookies is formatted properly
        if not session_cookies or 'c_user' not in session_cookies:
            return False

        try:
            # Load cookies into current session
            self._session.cookies = requests.cookies.merge_cookies(self._session.cookies, session_cookies)
            self._postLogin()
        except Exception as e:
            log.exception('Failed loading session')
            self._resetValues()
            return False
        return True

    def login(self, email, password, max_tries=5):
        """
        Uses `email` and `password` to login the user (If the user is already logged in, this will do a re-login)

        :param email: Facebook `email` or `id` or `phone number`
        :param password: Facebook account password
        :param max_tries: Maximum number of times to try logging in
        :type max_tries: int
        :raises: FBchatException on failed login
        """
        self.onLoggingIn(email=email)

        if max_tries < 1:
            raise FBchatUserError('Cannot login: max_tries should be at least one')

        if not (email and password):
            raise FBchatUserError('Email and password not set')

        self.email = email
        self.password = password

        for i in range(1, max_tries+1):
            login_successful, login_url = self._login()
            if not login_successful:
                log.warning('Attempt #{} failed{}'.format(i, {True:', retrying'}.get(i < max_tries, '')))
                time.sleep(1)
                continue
            else:
                self.onLoggedIn(email=email)
                break
        else:
            raise FBchatUserError('Login failed. Check email/password. (Failed on url: {})'.format(login_url))

    def logout(self):
        """
        Safely logs out the client

        :param timeout: See `requests timeout <http://docs.python-requests.org/en/master/user/advanced/#timeouts>`_
        :return: True if the action was successful
        :rtype: bool
        """
        data = {
            'ref': "mb",
            'h': self.fb_h
        }

        r = self._get(self.req_url.LOGOUT, data)

        self._resetValues()

        return r.ok

    """
    END LOGIN METHODS
    """

    """
    DEFAULT THREAD METHODS
    """

    def _getThread(self, given_thread_id=None, given_thread_type=None):
        """
        Checks if thread ID is given, checks if default is set and returns correct values

        :raises ValueError: If thread ID is not given and there is no default
        :return: Thread ID and thread type
        :rtype: tuple
        """
        if given_thread_id is None:
            if self.default_thread_id is not None:
                return self.default_thread_id, self.default_thread_type
            else:
                raise ValueError('Thread ID is not set')
        else:
            return given_thread_id, given_thread_type

    def setDefaultThread(self, thread_id, thread_type):
        """Sets default thread to send messages to

        :param thread_id: User/Group ID to default to. See :ref:`intro_threads`
        :param thread_type: See :ref:`intro_threads`
        :type thread_type: models.ThreadType
        """
        self.default_thread_id = thread_id
        self.default_thread_type = thread_type

    def resetDefaultThread(self):
        """Resets default thread"""
        self.setDefaultThread(None, None)

    """
    END DEFAULT THREAD METHODS
    """

    """
    FETCH METHODS
    """

    def fetchAllUsers(self):
        """
        Gets all users the client is currently chatting with

        :return: :class:`models.User` objects
        :rtype: list
        :raises: FBchatException if request failed
        """

        data = {
            'viewer': self.uid,
        }
        j = self._post(self.req_url.ALL_USERS, query=data, fix_request=True, as_json=True)
        if j.get('payload') is None:
            raise FBchatException('Missing payload while fetching users: {}'.format(j))

        users = []

        for key in j['payload']:
            k = j['payload'][key]
            if k['type'] in ['user', 'friend']:
                if k['id'] in ['0', 0]:
                    # Skip invalid users
                    pass
                users.append(User(k['id'], first_name=k.get('firstName'), url=k.get('uri'), photo=k.get('thumbSrc'), name=k.get('name'), is_friend=k.get('is_friend'), gender=GENDERS[k.get('gender')]))

        return users

    def searchForUsers(self, name, limit=1):
        """
        Find and get user by his/her name

        :param name: Name of the user
        :param limit: The max. amount of users to fetch
        :return: :class:`models.User` objects, ordered by relevance
        :rtype: list
        :raises: FBchatException if request failed
        """

        j = self.graphql_request(GraphQL(query=GraphQL.SEARCH_USER, params={'search': name, 'limit': limit}))

        return [graphql_to_user(node) for node in j[name]['users']['nodes']]

    def searchForPages(self, name, limit=1):
        """
        Find and get page by its name

        :param name: Name of the page
        :return: :class:`models.Page` objects, ordered by relevance
        :rtype: list
        :raises: FBchatException if request failed
        """

        j = self.graphql_request(GraphQL(query=GraphQL.SEARCH_PAGE, params={'search': name, 'limit': limit}))

        return [graphql_to_page(node) for node in j[name]['pages']['nodes']]

    def searchForGroups(self, name, limit=1):
        """
        Find and get group thread by its name

        :param name: Name of the group thread
        :param limit: The max. amount of groups to fetch
        :return: :class:`models.Group` objects, ordered by relevance
        :rtype: list
        :raises: FBchatException if request failed
        """

        j = self.graphql_request(GraphQL(query=GraphQL.SEARCH_GROUP, params={'search': name, 'limit': limit}))

        return [graphql_to_group(node) for node in j['viewer']['groups']['nodes']]

    def searchForThreads(self, name, limit=1):
        """
        Find and get a thread by its name

        :param name: Name of the thread
        :param limit: The max. amount of groups to fetch
        :return: :class:`models.User`, :class:`models.Group` and :class:`models.Page` objects, ordered by relevance
        :rtype: list
        :raises: FBchatException if request failed
        """

        j = self.graphql_request(GraphQL(query=GraphQL.SEARCH_THREAD, params={'search': name, 'limit': limit}))

        rtn = []
        for node in j[name]['threads']['nodes']:
            if node['__typename'] == 'User':
                rtn.append(graphql_to_user(node))
            elif node['__typename'] == 'MessageThread':
                # MessageThread => Group thread
                rtn.append(graphql_to_group(node))
            elif node['__typename'] == 'Page':
                rtn.append(graphql_to_page(node))
            elif node['__typename'] == 'Group':
                # We don't handle Facebook "Groups"
                pass
            else:
                log.warning('Unknown __typename: {} in {}'.format(repr(node['__typename']), node))

        return rtn

    def _fetchInfo(self, *ids):
        data = {
            "ids[{}]".format(i): _id for i, _id in enumerate(ids)
        }
        j = self._post(self.req_url.INFO, data, fix_request=True, as_json=True)

        if j.get('payload') is None or j['payload'].get('profiles') is None:
            raise FBchatException('No users/pages returned: {}'.format(j))

        entries = {}
        for _id in j['payload']['profiles']:
            k = j['payload']['profiles'][_id]
            if k['type'] in ['user', 'friend']:
                entries[_id] = {
                    'id': _id,
                    'type': ThreadType.USER,
                    'url': k.get('uri'),
                    'first_name': k.get('firstName'),
                    'is_viewer_friend': k.get('is_friend'),
                    'gender': k.get('gender'),
                    'profile_picture': {'uri': k.get('thumbSrc')},
                    'name': k.get('name')
                }
            elif k['type'] == 'page':
                entries[_id] = {
                    'id': _id,
                    'type': ThreadType.PAGE,
                    'url': k.get('uri'),
                    'profile_picture': {'uri': k.get('thumbSrc')},
                    'name': k.get('name')
                }
            else:
                raise FBchatException('{} had an unknown thread type: {}'.format(_id, k))

        log.debug(entries)
        return entries

    def fetchUserInfo(self, *user_ids):
        """
        Get users' info from IDs, unordered

        .. warning::
            Sends two requests, to fetch all available info!

        :param user_ids: One or more user ID(s) to query
        :return: :class:`models.User` objects, labeled by their ID
        :rtype: dict
        :raises: FBchatException if request failed
        """

        threads = self.fetchThreadInfo(*user_ids)
        users = {}
        for k in threads:
            if threads[k].type == ThreadType.USER:
                users[k] = threads[k]
            else:
                raise FBchatUserError('Thread {} was not a user'.format(threads[k]))

        return users

    def fetchPageInfo(self, *page_ids):
        """
        Get pages' info from IDs, unordered

        .. warning::
            Sends two requests, to fetch all available info!

        :param page_ids: One or more page ID(s) to query
        :return: :class:`models.Page` objects, labeled by their ID
        :rtype: dict
        :raises: FBchatException if request failed
        """

        threads = self.fetchThreadInfo(*page_ids)
        pages = {}
        for k in threads:
            if threads[k].type == ThreadType.PAGE:
                pages[k] = threads[k]
            else:
                raise FBchatUserError('Thread {} was not a page'.format(threads[k]))

        return pages

    def fetchGroupInfo(self, *group_ids):
        """
        Get groups' info from IDs, unordered

        :param group_ids: One or more group ID(s) to query
        :return: :class:`models.Group` objects, labeled by their ID
        :rtype: dict
        :raises: FBchatException if request failed
        """

        threads = self.fetchThreadInfo(*group_ids)
        groups = {}
        for k in threads:
            if threads[k].type == ThreadType.GROUP:
                groups[k] = threads[k]
            else:
                raise FBchatUserError('Thread {} was not a group'.format(threads[k]))

        return groups

    def fetchThreadInfo(self, *thread_ids):
        """
        Get threads' info from IDs, unordered

        .. warning::
            Sends two requests if users or pages are present, to fetch all available info!

        :param thread_ids: One or more thread ID(s) to query
        :return: :class:`models.Thread` objects, labeled by their ID
        :rtype: dict
        :raises: FBchatException if request failed
        """

        queries = []
        for thread_id in thread_ids:
            queries.append(GraphQL(doc_id='1386147188135407', params={
                'id': thread_id,
                'message_limit': 0,
                'load_messages': False,
                'load_read_receipts': False,
                'before': None
            }))

        j = self.graphql_requests(*queries)

        for i, entry in enumerate(j):
            if entry.get('message_thread') is None:
                # If you don't have an existing thread with this person, attempt to retrieve user data anyways
                j[i]['message_thread'] = {
                    'thread_key': {
                        'other_user_id': thread_ids[i]
                    },
                    'thread_type': 'ONE_TO_ONE'
                }

        pages_and_user_ids = [k['message_thread']['thread_key']['other_user_id'] for k in j if k['message_thread'].get('thread_type') == 'ONE_TO_ONE']
        pages_and_users = {}
        if len(pages_and_user_ids) != 0:
            pages_and_users = self._fetchInfo(*pages_and_user_ids)

        rtn = {}
        for i, entry in enumerate(j):
            entry = entry['message_thread']
            if entry.get('thread_type') == 'GROUP':
                _id = entry['thread_key']['thread_fbid']
                rtn[_id] = graphql_to_group(entry)
            elif entry.get('thread_type') == 'ONE_TO_ONE':
                _id = entry['thread_key']['other_user_id']
                if pages_and_users.get(_id) is None:
                    raise FBchatException('Could not fetch thread {}'.format(_id))
                entry.update(pages_and_users[_id])
                if entry['type'] == ThreadType.USER:
                    rtn[_id] = graphql_to_user(entry)
                else:
                    rtn[_id] = graphql_to_page(entry)
            else:
                raise FBchatException('{} had an unknown thread type: {}'.format(thread_ids[i], entry))

        return rtn

    def fetchThreadMessages(self, thread_id=None, limit=20, before=None):
        """
        Get the last messages in a thread

        :param thread_id: User/Group ID to default to. See :ref:`intro_threads`
        :param limit: Max. number of messages to retrieve
        :param before: A timestamp, indicating from which point to retrieve messages
        :type limit: int
        :type before: int
        :return: :class:`models.Message` objects
        :rtype: list
        :raises: FBchatException if request failed
        """

        j = self.graphql_request(GraphQL(doc_id='1386147188135407', params={
            'id': thread_id,
            'message_limit': limit,
            'load_messages': True,
            'load_read_receipts': False,
            'before': before
        }))

        if j.get('message_thread') is None:
            raise FBchatException('Could not fetch thread {}: {}'.format(thread_id, j))

        return list(reversed([graphql_to_message(message) for message in j['message_thread']['messages']['nodes']]))

    def fetchThreadList(self, offset=0, limit=20):
        """Get thread list of your facebook account

        :param offset: The offset, from where in the list to recieve threads from
        :param limit: Max. number of threads to retrieve. Capped at 20
        :type offset: int
        :type limit: int
        :return: :class:`models.Thread` objects
        :rtype: list
        :raises: FBchatException if request failed
        """

        if limit > 20 or limit < 1:
            raise FBchatUserError('`limit` should be between 1 and 20')

        data = {
            'client' : self.client,
            'inbox[offset]' : offset,
            'inbox[limit]' : limit,
        }

        j = self._post(self.req_url.THREADS, data, fix_request=True, as_json=True)
        if j.get('payload') is None:
            raise FBchatException('Missing payload: {}, with data: {}'.format(j, data))

        participants = {}
        for p in j['payload']['participants']:
            if p['type'] == 'page':
                participants[p['fbid']] = Page(p['fbid'], url=p['href'], photo=p['image_src'], name=p['name'])
            elif p['type'] == 'user':
                participants[p['fbid']] = User(p['fbid'], url=p['href'], first_name=p['short_name'], is_friend=p['is_friend'], gender=GENDERS[p['gender']], photo=p['image_src'], name=p['name'])
            else:
                raise FBchatException('A participant had an unknown type {}: {}'.format(p['type'], p))

        entries = []
        for k in j['payload']['threads']:
            if k['thread_type'] == 1:
                if k['other_user_fbid'] not in participants:
                    raise FBchatException('The thread {} was not in participants: {}'.format(k, j['payload']))
                participants[k['other_user_fbid']].message_count = k['message_count']
                entries.append(participants[k['other_user_fbid']])
            elif k['thread_type'] == 2:
                entries.append(Group(k['thread_fbid'], participants=set([p.strip('fbid:') for p in k['participants']]), photo=k['image_src'], name=k['name'], message_count=k['message_count']))
            else:
                raise FBchatException('A thread had an unknown thread type: {}'.format(k))

        return entries

    def fetchUnread(self):
        """
        .. todo::
            Documenting this

        :raises: FBchatException if request failed
        """
        form = {
            'client': 'mercury_sync',
            'folders[0]': 'inbox',
            'last_action_timestamp': now() - 60*1000
            # 'last_action_timestamp': 0
        }

        j = self._post(self.req_url.THREAD_SYNC, form, fix_request=True, as_json=True)

        return {
            "message_counts": j['payload']['message_counts'],
            "unseen_threads": j['payload']['unseen_thread_ids']
        }

    def fetchImageUrl(self, image_id):
        """Fetches the url to the original image from an image attachment ID

        :param image_id: The image you want to fethc
        :type image_id: str
        :return: An url where you can download the original image
        :rtype: str
        :raises: Exception if request failed
        """
        image_id = str(image_id)
        j = checkRequest(self._get(ReqUrl.ATTACHMENT_PHOTO, query={'photo_id': str(image_id)}))

        url = get_jsmods_require(j, 3)
        if url is None:
            raise Exception('Could not fetch image url from: {}'.format(j))
        return url

    """
    END FETCH METHODS
    """

    """
    SEND METHODS
    """

    def _getSendData(self, thread_id=None, thread_type=ThreadType.USER):
        """Returns the data needed to send a request to `SendURL`"""
        messageAndOTID = generateOfflineThreadingID()
        timestamp = now()
        date = datetime.now()
        data = {
            'client': self.client,
            'author' : 'fbid:' + str(self.uid),
            'timestamp' : timestamp,
            'timestamp_absolute' : 'Today',
            'timestamp_relative' : str(date.hour) + ":" + str(date.minute).zfill(2),
            'timestamp_time_passed' : '0',
            'is_unread' : False,
            'is_cleared' : False,
            'is_forward' : False,
            'is_filtered_content' : False,
            'is_filtered_content_bh': False,
            'is_filtered_content_account': False,
            'is_filtered_content_quasar': False,
            'is_filtered_content_invalid_app': False,
            'is_spoof_warning' : False,
            'source' : 'source:chat:web',
            'source_tags[0]' : 'source:chat',
            'html_body' : False,
            'ui_push_phase' : 'V3',
            'status' : '0',
            'offline_threading_id': messageAndOTID,
            'message_id' : messageAndOTID,
            'threading_id': generateMessageID(self.client_id),
            'ephemeral_ttl_mode:': '0',
            'manual_retry_cnt' : '0',
            'signatureID' : getSignatureID()
        }

        # Set recipient
        if thread_type in [ThreadType.USER, ThreadType.PAGE]:
            data["other_user_fbid"] = thread_id
        elif thread_type == ThreadType.GROUP:
            data["thread_fbid"] = thread_id

        return data

    def _doSendRequest(self, data):
        """Sends the data to `SendURL`, and returns the message ID or None on failure"""
        j = self._post(self.req_url.SEND, data, fix_request=True, as_json=True)

        try:
            message_ids = [action['message_id'] for action in j['payload']['actions'] if 'message_id' in action]
            if len(message_ids) != 1:
                log.warning("Got multiple message ids' back: {}".format(message_ids))
            message_id = message_ids[0]
        except (KeyError, IndexError) as e:
            raise FBchatException('Error when sending message: No message IDs could be found: {}'.format(j))

        # update JS token if received in response
<<<<<<< HEAD
        fb_dtsg = get_jsmods_require(j, 2)
        if fb_dtsg is not None:
            self.payloadDefault['fb_dtsg'] = fb_dtsg
=======
        if j.get('jsmods') is not None and j['jsmods'].get('require') is not None:
            try:
                self.payloadDefault['fb_dtsg'] = j['jsmods']['require'][0][3][0]
            except (KeyError, IndexError) as e:
                log.warning('Error when updating fb_dtsg. Facebook might have changed protocol!')
>>>>>>> cd4a18cb

        return message_id

    def sendMessage(self, message, thread_id=None, thread_type=ThreadType.USER):
        """
        Sends a message to a thread

        :param message: Message to send
        :param thread_id: User/Group ID to send to. See :ref:`intro_threads`
        :param thread_type: See :ref:`intro_threads`
        :type thread_type: models.ThreadType
        :return: :ref:`Message ID <intro_message_ids>` of the sent message
        :raises: FBchatException if request failed
        """
        thread_id, thread_type = self._getThread(thread_id, thread_type)
        data = self._getSendData(thread_id, thread_type)

        data['action_type'] = 'ma-type:user-generated-message'
        data['body'] = message or ''
        data['has_attachment'] = False
        data['specific_to_list[0]'] = 'fbid:' + thread_id
        data['specific_to_list[1]'] = 'fbid:' + self.uid

        return self._doSendRequest(data)

    def sendEmoji(self, emoji=None, size=EmojiSize.SMALL, thread_id=None, thread_type=ThreadType.USER):
        """
        Sends an emoji to a thread

        :param emoji: The chosen emoji to send. If not specified, the default `like` emoji is sent
        :param size: If not specified, a small emoji is sent
        :param thread_id: User/Group ID to send to. See :ref:`intro_threads`
        :param thread_type: See :ref:`intro_threads`
        :type size: models.EmojiSize
        :type thread_type: models.ThreadType
        :return: :ref:`Message ID <intro_message_ids>` of the sent emoji
        :raises: FBchatException if request failed
        """
        thread_id, thread_type = self._getThread(thread_id, thread_type)
        data = self._getSendData(thread_id, thread_type)
        data['action_type'] = 'ma-type:user-generated-message'
        data['has_attachment'] = False
        data['specific_to_list[0]'] = 'fbid:' + thread_id
        data['specific_to_list[1]'] = 'fbid:' + self.uid

        if emoji:
            data['body'] = emoji
            data['tags[0]'] = 'hot_emoji_size:' + size.name.lower()
        else:
            data["sticker_id"] = size.value

        return self._doSendRequest(data)

    def _uploadImage(self, image_path, data, mimetype):
        """Upload an image and get the image_id for sending in a message"""

        j = self._postFile(self.req_url.UPLOAD, {
            'file': (
                image_path,
                data,
                mimetype
            )
        }, fix_request=True, as_json=True)
        # Return the image_id
        return j['payload']['metadata'][0]['image_id']

    def sendImage(self, image_id, message=None, thread_id=None, thread_type=ThreadType.USER):
        """
        Sends an already uploaded image to a thread. (Used by :func:`Client.sendRemoteImage` and :func:`Client.sendLocalImage`)

        :param image_id: ID of an image that's already uploaded to Facebook
        :param message: Additional message
        :param thread_id: User/Group ID to send to. See :ref:`intro_threads`
        :param thread_type: See :ref:`intro_threads`
        :type thread_type: models.ThreadType
        :return: :ref:`Message ID <intro_message_ids>` of the sent image
        :raises: FBchatException if request failed
        """
        thread_id, thread_type = self._getThread(thread_id, thread_type)
        data = self._getSendData(thread_id, thread_type)

        data['action_type'] = 'ma-type:user-generated-message'
        data['body'] = message or ''
        data['has_attachment'] = True
        data['specific_to_list[0]'] = 'fbid:' + str(thread_id)
        data['specific_to_list[1]'] = 'fbid:' + str(self.uid)

        data['image_ids[0]'] = image_id

        return self._doSendRequest(data)

    def sendRemoteImage(self, image_url, message=None, thread_id=None, thread_type=ThreadType.USER):
        """
        Sends an image from a URL to a thread

        :param image_url: URL of an image to upload and send
        :param message: Additional message
        :param thread_id: User/Group ID to send to. See :ref:`intro_threads`
        :param thread_type: See :ref:`intro_threads`
        :type thread_type: models.ThreadType
        :return: :ref:`Message ID <intro_message_ids>` of the sent image
        :raises: FBchatException if request failed
        """
        thread_id, thread_type = self._getThread(thread_id, thread_type)
        mimetype = guess_type(image_url)[0]
        remote_image = requests.get(image_url).content
        image_id = self._uploadImage(image_url, remote_image, mimetype)
        return self.sendImage(image_id=image_id, message=message, thread_id=thread_id, thread_type=thread_type)

    def sendLocalImage(self, image_path, message=None, thread_id=None, thread_type=ThreadType.USER):
        """
        Sends a local image to a thread

        :param image_path: Path of an image to upload and send
        :param message: Additional message
        :param thread_id: User/Group ID to send to. See :ref:`intro_threads`
        :param thread_type: See :ref:`intro_threads`
        :type thread_type: models.ThreadType
        :return: :ref:`Message ID <intro_message_ids>` of the sent image
        :raises: FBchatException if request failed
        """
        thread_id, thread_type = self._getThread(thread_id, thread_type)
        mimetype = guess_type(image_path)[0]
        image_id = self._uploadImage(image_path, open(image_path, 'rb'), mimetype)
        return self.sendImage(image_id=image_id, message=message, thread_id=thread_id, thread_type=thread_type)

    def addUsersToGroup(self, user_ids, thread_id=None):
        """
        Adds users to a group.

        :param user_ids: One or more user IDs to add
        :param thread_id: Group ID to add people to. See :ref:`intro_threads`
        :type user_ids: list
        :return: :ref:`Message ID <intro_message_ids>` of the executed action
        :raises: FBchatException if request failed
        """
        thread_id, thread_type = self._getThread(thread_id, None)
        data = self._getSendData(thread_id, ThreadType.GROUP)

        data['action_type'] = 'ma-type:log-message'
        data['log_message_type'] = 'log:subscribe'

        if type(user_ids) is not list:
            user_ids = [user_ids]

        # Make list of users unique
        user_ids = set(user_ids)

        for i, user_id in enumerate(user_ids):
            if user_id == self.uid:
                raise FBchatUserError('Error when adding users: Cannot add self to group thread')
            else:
                data['log_message_data[added_participants][' + str(i) + ']'] = "fbid:" + str(user_id)

        return self._doSendRequest(data)

    def removeUserFromGroup(self, user_id, thread_id=None):
        """
        Removes users from a group.

        :param user_id: User ID to remove
        :param thread_id: Group ID to remove people from. See :ref:`intro_threads`
        :raises: FBchatException if request failed
        """

        thread_id, thread_type = self._getThread(thread_id, None)

        data = {
            "uid": user_id,
            "tid": thread_id
        }

        j = self._post(self.req_url.REMOVE_USER, data, fix_request=True, as_json=True)

    def changeThreadTitle(self, title, thread_id=None, thread_type=ThreadType.USER):
        """
        Changes title of a thread.
        If this is executed on a user thread, this will change the nickname of that user, effectively changing the title

        :param title: New group thread title
        :param thread_id: Group ID to change title of. See :ref:`intro_threads`
        :param thread_type: See :ref:`intro_threads`
        :type thread_type: models.ThreadType
        :raises: FBchatException if request failed
        """

        thread_id, thread_type = self._getThread(thread_id, thread_type)

        if thread_type == ThreadType.USER:
            # The thread is a user, so we change the user's nickname
            return self.changeNickname(title, thread_id, thread_id=thread_id, thread_type=thread_type)
        else:
            data = self._getSendData(thread_id, thread_type)

            data['action_type'] = 'ma-type:log-message'
            data['log_message_data[name]'] = title
            data['log_message_type'] = 'log:thread-name'

            return self._doSendRequest(data)

    def changeNickname(self, nickname, user_id, thread_id=None, thread_type=ThreadType.USER):
        """
        Changes the nickname of a user in a thread

        :param nickname: New nickname
        :param user_id: User that will have their nickname changed
        :param thread_id: User/Group ID to change color of. See :ref:`intro_threads`
        :param thread_type: See :ref:`intro_threads`
        :type thread_type: models.ThreadType
        :raises: FBchatException if request failed
        """
        thread_id, thread_type = self._getThread(thread_id, thread_type)

        data = {
            'nickname': nickname,
            'participant_id': user_id,
            'thread_or_other_fbid': thread_id
        }

        j = self._post(self.req_url.THREAD_NICKNAME, data, fix_request=True, as_json=True)

    def changeThreadColor(self, color, thread_id=None):
        """
        Changes thread color

        :param color: New thread color
        :param thread_id: User/Group ID to change color of. See :ref:`intro_threads`
        :type color: models.ThreadColor
        :raises: FBchatException if request failed
        """
        thread_id, thread_type = self._getThread(thread_id, None)

        data = {
            'color_choice': color.value,
            'thread_or_other_fbid': thread_id
        }

        j = self._post(self.req_url.THREAD_COLOR, data, fix_request=True, as_json=True)

    def changeThreadEmoji(self, emoji, thread_id=None):
        """
        Changes thread color

        Trivia: While changing the emoji, the Facebook web client actually sends multiple different requests, though only this one is required to make the change

        :param color: New thread emoji
        :param thread_id: User/Group ID to change emoji of. See :ref:`intro_threads`
        :raises: FBchatException if request failed
        """
        thread_id, thread_type = self._getThread(thread_id, None)

        data = {
            'emoji_choice': emoji,
            'thread_or_other_fbid': thread_id
        }

        j = self._post(self.req_url.THREAD_EMOJI, data, fix_request=True, as_json=True)

    def reactToMessage(self, message_id, reaction):
        """
        Reacts to a message

        :param message_id: :ref:`Message ID <intro_message_ids>` to react to
        :param reaction: Reaction emoji to use
        :type reaction: models.MessageReaction
        :raises: FBchatException if request failed
        """
        full_data = {
            "doc_id": 1491398900900362,
            "dpr": 1,
            "variables": {
                "data": {
                    "action": "ADD_REACTION",
                    "client_mutation_id": "1",
                    "actor_id": self.uid,
                    "message_id": str(message_id),
                    "reaction": reaction.value
                }
            }
        }
        try:
            url_part = urllib.parse.urlencode(full_data)
        except AttributeError:
            # This is a very hacky solution for python 2 support, please suggest a better one ;)
            url_part = urllib.urlencode(full_data)\
                .replace('u%27', '%27')\
                .replace('%5CU{}'.format(MessageReactionFix[reaction.value][0]), MessageReactionFix[reaction.value][1])

        j = self._post('{}/?{}'.format(self.req_url.MESSAGE_REACTION, url_part), fix_request=True, as_json=True)

    def setTypingStatus(self, status, thread_id=None, thread_type=None):
        """
        Sets users typing status in a thread

        :param status: Specify the typing status
        :param thread_id: User/Group ID to change status in. See :ref:`intro_threads`
        :param thread_type: See :ref:`intro_threads`
        :type status: models.TypingStatus
        :type thread_type: models.ThreadType
        :raises: FBchatException if request failed
        """
        thread_id, thread_type = self._getThread(thread_id, None)

        data = {
            "typ": status.value,
            "thread": thread_id,
            "to": thread_id if thread_type == ThreadType.USER else "",
            "source": "mercury-chat"
        }

        j = self._post(self.req_url.TYPING, data, fix_request=True, as_json=True)

    """
    END SEND METHODS
    """

    def markAsDelivered(self, userID, threadID):
        """
        .. todo::
            Documenting this
        """
        data = {
            "message_ids[0]": threadID,
            "thread_ids[%s][0]" % userID: threadID
        }

        r = self._post(self.req_url.DELIVERED, data)
        return r.ok

    def markAsRead(self, userID):
        """
        .. todo::
            Documenting this
        """
        data = {
            "watermarkTimestamp": now(),
            "shouldSendReadReceipt": True,
            "ids[%s]" % userID: True
        }

        r = self._post(self.req_url.READ_STATUS, data)
        return r.ok

    def markAsSeen(self):
        """
        .. todo::
            Documenting this
        """
        r = self._post(self.req_url.MARK_SEEN, {"seen_timestamp": 0})
        return r.ok

    def friendConnect(self, friend_id):
        """
        .. todo::
            Documenting this
        """
        data = {
            "to_friend": friend_id,
            "action": "confirm"
        }

        r = self._post(self.req_url.CONNECT, data)
        return r.ok


    """
    LISTEN METHODS
    """

    def _ping(self, sticky, pool):
        data = {
            'channel': self.user_channel,
            'clientid': self.client_id,
            'partition': -2,
            'cap': 0,
            'uid': self.uid,
            'sticky_token': sticky,
            'sticky_pool': pool,
            'viewer_uid': self.uid,
            'state': 'active'
        }
        self._get(self.req_url.PING, data, fix_request=True, as_json=False)

    def _fetchSticky(self):
        """Call pull api to get sticky and pool parameter, newer api needs these parameters to work"""

        data = {
            "msgs_recv": 0,
            "channel": self.user_channel,
            "clientid": self.client_id
        }

        j = self._get(self.req_url.STICKY, data, fix_request=True, as_json=True)

        if j.get('lb_info') is None:
            raise FBchatException('Missing lb_info: {}'.format(j))

        return j['lb_info']['sticky'], j['lb_info']['pool']

    def _pullMessage(self, sticky, pool):
        """Call pull api with seq value to get message data."""

        data = {
            "msgs_recv": 0,
            "sticky_token": sticky,
            "sticky_pool": pool,
            "clientid": self.client_id,
        }

        j = self._get(ReqUrl.STICKY, data, fix_request=True, as_json=True)

        self.seq = j.get('seq', '0')
        return j

    def _parseMessage(self, content):
        """Get message and author name from content. May contain multiple messages in the content."""

        if 'ms' not in content: return

        for m in content["ms"]:
            mtype = m.get("type")
            try:
                # Things that directly change chat
                if mtype == "delta":

                    def getThreadIdAndThreadType(msg_metadata):
                        """Returns a tuple consisting of thread ID and thread type"""
                        id_thread = None
                        type_thread = None
                        if 'threadFbId' in msg_metadata['threadKey']:
                            id_thread = str(msg_metadata['threadKey']['threadFbId'])
                            type_thread = ThreadType.GROUP
                        elif 'otherUserFbId' in msg_metadata['threadKey']:
                            id_thread = str(msg_metadata['threadKey']['otherUserFbId'])
                            type_thread = ThreadType.USER
                        return id_thread, type_thread

                    delta = m["delta"]
                    delta_type = delta.get("type")
                    metadata = delta.get("messageMetadata")

                    if metadata:
                        mid = metadata["messageId"]
                        author_id = str(metadata['actorFbId'])
                        ts = int(metadata.get("timestamp"))

                    # Added participants
                    if 'addedParticipants' in delta:
                        added_ids = [str(x['userFbId']) for x in delta['addedParticipants']]
                        thread_id = str(metadata['threadKey']['threadFbId'])
                        self.onPeopleAdded(mid=mid, added_ids=added_ids, author_id=author_id, thread_id=thread_id,
                                           ts=ts, msg=m)

                    # Left/removed participants
                    elif 'leftParticipantFbId' in delta:
                        removed_id = str(delta['leftParticipantFbId'])
                        thread_id = str(metadata['threadKey']['threadFbId'])
                        self.onPersonRemoved(mid=mid, removed_id=removed_id, author_id=author_id, thread_id=thread_id,
                                             ts=ts, msg=m)

                    # Color change
                    elif delta_type == "change_thread_theme":
                        new_color = graphql_color_to_enum(delta["untypedData"]["theme_color"])
                        thread_id, thread_type = getThreadIdAndThreadType(metadata)
                        self.onColorChange(mid=mid, author_id=author_id, new_color=new_color, thread_id=thread_id,
                                           thread_type=thread_type, ts=ts, metadata=metadata, msg=m)

                    # Emoji change
                    elif delta_type == "change_thread_icon":
                        new_emoji = delta["untypedData"]["thread_icon"]
                        thread_id, thread_type = getThreadIdAndThreadType(metadata)
                        self.onEmojiChange(mid=mid, author_id=author_id, new_emoji=new_emoji, thread_id=thread_id,
                                           thread_type=thread_type, ts=ts, metadata=metadata, msg=m)

                    # Thread title change
                    elif delta.get("class") == "ThreadName":
                        new_title = delta["name"]
                        thread_id, thread_type = getThreadIdAndThreadType(metadata)
                        self.onTitleChange(mid=mid, author_id=author_id, new_title=new_title, thread_id=thread_id,
                                           thread_type=thread_type, ts=ts, metadata=metadata, msg=m)

                    # Nickname change
                    elif delta_type == "change_thread_nickname":
                        changed_for = str(delta["untypedData"]["participant_id"])
                        new_nickname = delta["untypedData"]["nickname"]
                        thread_id, thread_type = getThreadIdAndThreadType(metadata)
                        self.onNicknameChange(mid=mid, author_id=author_id, changed_for=changed_for,
                                              new_nickname=new_nickname,
                                              thread_id=thread_id, thread_type=thread_type, ts=ts, metadata=metadata, msg=m)

                    # Message delivered
                    elif delta.get("class") == "DeliveryReceipt":
                        message_ids = delta["messageIds"]
                        delivered_for = str(delta.get("actorFbId") or delta["threadKey"]["otherUserFbId"])
                        ts = int(delta["deliveredWatermarkTimestampMs"])
                        thread_id, thread_type = getThreadIdAndThreadType(delta)
                        self.onMessageDelivered(msg_ids=message_ids, delivered_for=delivered_for,
                                                thread_id=thread_id, thread_type=thread_type, ts=ts, metadata=metadata, msg=m)

                    # Message seen
                    elif delta.get("class") == "ReadReceipt":
                        seen_by = str(delta.get("actorFbId") or delta["threadKey"]["otherUserFbId"])
                        seen_ts = int(delta["actionTimestampMs"])
                        delivered_ts = int(delta["watermarkTimestampMs"])
                        thread_id, thread_type = getThreadIdAndThreadType(delta)
                        self.onMessageSeen(seen_by=seen_by, thread_id=thread_id, thread_type=thread_type,
                                           seen_ts=seen_ts, ts=delivered_ts, metadata=metadata, msg=m)

                    # Messages marked as seen
                    elif delta.get("class") == "MarkRead":
                        seen_ts = int(delta.get("actionTimestampMs") or delta.get("actionTimestamp"))
                        delivered_ts = int(delta.get("watermarkTimestampMs") or delta.get("watermarkTimestamp"))

                        threads = []
                        if "folders" not in delta:
                            threads = [getThreadIdAndThreadType({"threadKey": thr}) for thr in delta.get("threadKeys")]

                        # thread_id, thread_type = getThreadIdAndThreadType(delta)
                        self.onMarkedSeen(threads=threads, seen_ts=seen_ts, ts=delivered_ts, metadata=delta, msg=m)

                    # New message
                    elif delta.get("class") == "NewMessage":
                        mentions = []
                        if delta.get('data') and delta['data'].get('prng'):
                            try:
                                mentions = [Mention(str(mention.get('i')), offset=mention.get('o'), length=mention.get('l')) for mention in json.loads(delta['data']['prng'])]
                            except Exception:
                                log.exception('An exception occured while reading attachments')

                        attachments = []
                        if delta.get('attachments'):
                            try:
                                for a in delta['attachments']:
                                    mercury = a['mercury']
                                    blob = mercury.get('blob_attachment', {})
                                    image_metadata = a.get('imageMetadata', {})
                                    attach_type = mercury['attach_type']
                                    if attach_type in ['photo', 'animated_image']:
                                        attachments.append(ImageAttachment(
                                            original_extension=blob.get('original_extension') or (blob['filename'].split('-')[0] if blob.get('filename') else None),
                                            width=int(image_metadata['width']),
                                            height=int(image_metadata['height']),
                                            is_animated=attach_type=='animated_image',
                                            thumbnail_url=mercury.get('thumbnail_url'),
                                            preview=blob.get('preview') or blob.get('preview_image'),
                                            large_preview=blob.get('large_preview'),
                                            animated_preview=blob.get('animated_image'),
                                            uid=a['id']
                                        ))
                                    elif attach_type == 'file':
                                        # Add more data here for audio files
                                        attachments.append(FileAttachment(
                                            url=mercury.get('url'),
                                            size=int(a['fileSize']),
                                            name=mercury.get('name'),
                                            is_malicious=blob.get('is_malicious'),
                                            uid=a['id']
                                        ))
                                    elif attach_type == 'video':
                                        attachments.append(VideoAttachment(
                                            size=int(a['fileSize']),
                                            width=int(image_metadata['width']),
                                            height=int(image_metadata['height']),
                                            duration=blob.get('playable_duration_in_ms'),
                                            preview_url=blob.get('playable_url'),
                                            small_image=blob.get('chat_image'),
                                            medium_image=blob.get('inbox_image'),
                                            large_image=blob.get('large_image'),
                                            uid=a['id']
                                        ))
                                    elif attach_type == 'sticker':
                                        # Add more data here for stickers
                                        attachments.append(StickerAttachment(
                                            uid=mercury.get('metadata', {}).get('stickerID')
                                        ))
                                    elif attach_type == 'share':
                                        # Add more data here for shared stuff (URLs, events and so on)
                                        attachments.append(ShareAttachment(
                                            uid=a.get('id')
                                        ))
                                    else:
                                        attachments.append(Attachment(
                                            uid=a.get('id')
                                        ))
                            except Exception:
                                log.exception('An exception occured while reading attachments: {}'.format(delta['attachments']))

                        emoji_size = None
                        if metadata and metadata.get('tags'):
                            for tag in metadata['tags']:
                                if tag.startswith('hot_emoji_size:'):
                                    emoji_size = LIKES[tag.split(':')[1]]
                                    break

                        message = Message(
                            text=delta.get('body'),
                            mentions=mentions,
                            emoji_size=emoji_size
                        )
                        message.uid = mid
                        message.author = author_id
                        message.timestamp = ts
                        message.attachments = attachments
                        #message.is_read = None
                        #message.reactions = []
                        thread_id, thread_type = getThreadIdAndThreadType(metadata)
                        self.onMessage(mid=mid, author_id=author_id, message=delta.get('body', ''), message_object=message,
                                       thread_id=thread_id, thread_type=thread_type, ts=ts, metadata=metadata, msg=m)

                    # Unknown message type
                    else:
                        self.onUnknownMesssageType(msg=m)

                # Inbox
                elif mtype == "inbox":
                    self.onInbox(unseen=m["unseen"], unread=m["unread"], recent_unread=m["recent_unread"], msg=m)

                # Typing
                # elif mtype == "typ":
                #     author_id = str(m.get("from"))
                #     typing_status = TypingStatus(m.get("st"))
                #     self.onTyping(author_id=author_id, typing_status=typing_status)

                # Delivered

                # Seen
                # elif mtype == "m_read_receipt":
                #
                #     self.onSeen(m.get('realtime_viewer_fbid'), m.get('reader'), m.get('time'))

                # elif mtype in ['jewel_requests_add']:
                #         from_id = m['from']
                #         self.on_friend_request(from_id)

                # Happens on every login
                elif mtype == "qprimer":
                    self.onQprimer(ts=m.get("made"), msg=m)

                # Is sent before any other message
                elif mtype == "deltaflow":
                    pass

                # Chat timestamp
                elif mtype == "chatproxy-presence":
                    buddylist = {}
                    for _id in m.get('buddyList', {}):
                        payload = m['buddyList'][_id]
                        buddylist[_id] = payload.get('lat')
                    self.onChatTimestamp(buddylist=buddylist, msg=m)

                # Unknown message type
                else:
                    self.onUnknownMesssageType(msg=m)

            except Exception as e:
                self.onMessageError(exception=e, msg=m)

    def startListening(self):
        """
        Start listening from an external event loop

        :raises: FBchatException if request failed
        """
        self.listening = True
        self.sticky, self.pool = self._fetchSticky()

    def doOneListen(self, markAlive=True):
        """
        Does one cycle of the listening loop.
        This method is useful if you want to control fbchat from an external event loop

        :param markAlive: Whether this should ping the Facebook server before running
        :type markAlive: bool
        :return: Whether the loop should keep running
        :rtype: bool
        """
        try:
            if markAlive:
                self._ping(self.sticky, self.pool)
            content = self._pullMessage(self.sticky, self.pool)
            if content:
                self._parseMessage(content)
        except KeyboardInterrupt:
            return False
        except requests.Timeout:
            pass
        except requests.ConnectionError:
            # If the client has lost their internet connection, keep trying every 30 seconds
            time.sleep(30)
        except FBchatFacebookError as e:
            # Fix 502 and 503 pull errors
            if e.request_status_code in [502, 503]:
                self.req_url.change_pull_channel()
                self.startListening()
            else:
                raise e
        except Exception as e:
            return self.onListenError(exception=e)

        return True

    def stopListening(self):
        """Cleans up the variables from startListening"""
        self.listening = False
        self.sticky, self.pool = (None, None)

    def listen(self, markAlive=True):
        """
        Initializes and runs the listening loop continually

        :param markAlive: Whether this should ping the Facebook server each time the loop runs
        :type markAlive: bool
        """
        self.startListening()
        self.onListening()

        while self.listening and self.doOneListen(markAlive):
            pass

        self.stopListening()

    """
    END LISTEN METHODS
    """

    """
    EVENTS
    """

    def onLoggingIn(self, email=None):
        """
        Called when the client is logging in

        :param email: The email of the client
        """
        log.info("Logging in {}...".format(email))

    def on2FACode(self):
        """Called when a 2FA code is needed to progress"""
        input('Please enter your 2FA code --> ')

    def onLoggedIn(self, email=None):
        """
        Called when the client is successfully logged in

        :param email: The email of the client
        """
        log.info("Login of {} successful.".format(email))

    def onListening(self):
        """Called when the client is listening"""
        log.info("Listening...")

    def onListenError(self, exception=None):
        """
        Called when an error was encountered while listening

        :param exception: The exception that was encountered
        :return: Whether the loop should keep running
        """
        log.exception('Got exception while listening')
        return True


    def onMessage(self, mid=None, author_id=None, message=None, message_object=None, thread_id=None, thread_type=ThreadType.USER, ts=None, metadata=None, msg={}):
        """
        Called when the client is listening, and somebody sends a message

        :param mid: The message ID
        :param author_id: The ID of the author
        :param message: (deprecated. Use `message_object.text` instead)
        :param message_object: The message (As a `Message` object)
        :param thread_id: Thread ID that the message was sent to. See :ref:`intro_threads`
        :param thread_type: Type of thread that the message was sent to. See :ref:`intro_threads`
        :param ts: The timestamp of the message
        :param metadata: Extra metadata about the message
        :param msg: A full set of the data recieved
        :type message_object: models.Message
        :type thread_type: models.ThreadType
        """
        log.info("{} from {} in {}".format(message_object, thread_id, thread_type.name))

    def onColorChange(self, mid=None, author_id=None, new_color=None, thread_id=None, thread_type=ThreadType.USER, ts=None, metadata=None, msg={}):
        """
        Called when the client is listening, and somebody changes a thread's color

        :param mid: The action ID
        :param author_id: The ID of the person who changed the color
        :param new_color: The new color
        :param thread_id: Thread ID that the action was sent to. See :ref:`intro_threads`
        :param thread_type: Type of thread that the action was sent to. See :ref:`intro_threads`
        :param ts: A timestamp of the action
        :param metadata: Extra metadata about the action
        :param msg: A full set of the data recieved
        :type new_color: models.ThreadColor
        :type thread_type: models.ThreadType
        """
        log.info("Color change from {} in {} ({}): {}".format(author_id, thread_id, thread_type.name, new_color))

    def onEmojiChange(self, mid=None, author_id=None, new_emoji=None, thread_id=None, thread_type=ThreadType.USER, ts=None, metadata=None, msg={}):
        """
        Called when the client is listening, and somebody changes a thread's emoji

        :param mid: The action ID
        :param author_id: The ID of the person who changed the emoji
        :param new_emoji: The new emoji
        :param thread_id: Thread ID that the action was sent to. See :ref:`intro_threads`
        :param thread_type: Type of thread that the action was sent to. See :ref:`intro_threads`
        :param ts: A timestamp of the action
        :param metadata: Extra metadata about the action
        :param msg: A full set of the data recieved
        :type thread_type: models.ThreadType
        """
        log.info("Emoji change from {} in {} ({}): {}".format(author_id, thread_id, thread_type.name, new_emoji))

    def onTitleChange(self, mid=None, author_id=None, new_title=None, thread_id=None, thread_type=ThreadType.USER, ts=None, metadata=None, msg={}):
        """
        Called when the client is listening, and somebody changes the title of a thread

        :param mid: The action ID
        :param author_id: The ID of the person who changed the title
        :param new_title: The new title
        :param thread_id: Thread ID that the action was sent to. See :ref:`intro_threads`
        :param thread_type: Type of thread that the action was sent to. See :ref:`intro_threads`
        :param ts: A timestamp of the action
        :param metadata: Extra metadata about the action
        :param msg: A full set of the data recieved
        :type thread_type: models.ThreadType
        """
        log.info("Title change from {} in {} ({}): {}".format(author_id, thread_id, thread_type.name, new_title))

    def onNicknameChange(self, mid=None, author_id=None, changed_for=None, new_nickname=None, thread_id=None, thread_type=ThreadType.USER, ts=None, metadata=None, msg={}):
        """
        Called when the client is listening, and somebody changes the nickname of a person

        :param mid: The action ID
        :param author_id: The ID of the person who changed the nickname
        :param changed_for: The ID of the person whom got their nickname changed
        :param new_nickname: The new nickname
        :param thread_id: Thread ID that the action was sent to. See :ref:`intro_threads`
        :param thread_type: Type of thread that the action was sent to. See :ref:`intro_threads`
        :param ts: A timestamp of the action
        :param metadata: Extra metadata about the action
        :param msg: A full set of the data recieved
        :type thread_type: models.ThreadType
        """
        log.info("Nickname change from {} in {} ({}) for {}: {}".format(author_id, thread_id, thread_type.name, changed_for, new_nickname))


    def onMessageSeen(self, seen_by=None, thread_id=None, thread_type=ThreadType.USER, seen_ts=None, ts=None, metadata=None, msg={}):
        """
        Called when the client is listening, and somebody marks a message as seen

        :param seen_by: The ID of the person who marked the message as seen
        :param thread_id: Thread ID that the action was sent to. See :ref:`intro_threads`
        :param thread_type: Type of thread that the action was sent to. See :ref:`intro_threads`
        :param seen_ts: A timestamp of when the person saw the message
        :param ts: A timestamp of the action
        :param metadata: Extra metadata about the action
        :param msg: A full set of the data recieved
        :type thread_type: models.ThreadType
        """
        log.info("Messages seen by {} in {} ({}) at {}s".format(seen_by, thread_id, thread_type.name, seen_ts/1000))

    def onMessageDelivered(self, msg_ids=None, delivered_for=None, thread_id=None, thread_type=ThreadType.USER, ts=None, metadata=None, msg={}):
        """
        Called when the client is listening, and somebody marks messages as delivered

        :param msg_ids: The messages that are marked as delivered
        :param delivered_for: The person that marked the messages as delivered
        :param thread_id: Thread ID that the action was sent to. See :ref:`intro_threads`
        :param thread_type: Type of thread that the action was sent to. See :ref:`intro_threads`
        :param ts: A timestamp of the action
        :param metadata: Extra metadata about the action
        :param msg: A full set of the data recieved
        :type thread_type: models.ThreadType
        """
        log.info("Messages {} delivered to {} in {} ({}) at {}s".format(msg_ids, delivered_for, thread_id, thread_type.name, ts/1000))

    def onMarkedSeen(self, threads=None, seen_ts=None, ts=None, metadata=None, msg={}):
        """
        Called when the client is listening, and the client has successfully marked threads as seen

        :param threads: The threads that were marked
        :param author_id: The ID of the person who changed the emoji
        :param seen_ts: A timestamp of when the threads were seen
        :param ts: A timestamp of the action
        :param metadata: Extra metadata about the action
        :param msg: A full set of the data recieved
        :type thread_type: models.ThreadType
        """
        log.info("Marked messages as seen in threads {} at {}s".format([(x[0], x[1].name) for x in threads], seen_ts/1000))


    def onPeopleAdded(self, mid=None, added_ids=None, author_id=None, thread_id=None, ts=None, msg={}):
        """
        Called when the client is listening, and somebody adds people to a group thread

        :param mid: The action ID
        :param added_ids: The IDs of the people who got added
        :param author_id: The ID of the person who added the people
        :param thread_id: Thread ID that the action was sent to. See :ref:`intro_threads`
        :param ts: A timestamp of the action
        :param msg: A full set of the data recieved
        """
        log.info("{} added: {}".format(author_id, ', '.join(added_ids)))

    def onPersonRemoved(self, mid=None, removed_id=None, author_id=None, thread_id=None, ts=None, msg={}):
        """
        Called when the client is listening, and somebody removes a person from a group thread

        :param mid: The action ID
        :param removed_id: The ID of the person who got removed
        :param author_id: The ID of the person who removed the person
        :param thread_id: Thread ID that the action was sent to. See :ref:`intro_threads`
        :param ts: A timestamp of the action
        :param msg: A full set of the data recieved
        """
        log.info("{} removed: {}".format(author_id, removed_id))

    def onFriendRequest(self, from_id=None, msg={}):
        """
        Called when the client is listening, and somebody sends a friend request

        :param from_id: The ID of the person that sent the request
        :param msg: A full set of the data recieved
        """
        log.info("Friend request from {}".format(from_id))

    def onInbox(self, unseen=None, unread=None, recent_unread=None, msg={}):
        """
        .. todo::
            Documenting this

        :param unseen: --
        :param unread: --
        :param recent_unread: --
        :param msg: A full set of the data recieved
        """
        log.info('Inbox event: {}, {}, {}'.format(unseen, unread, recent_unread))

    def onQprimer(self, ts=None, msg={}):
        """
        Called when the client just started listening

        :param ts: A timestamp of the action
        :param msg: A full set of the data recieved
        """
        pass

    def onChatTimestamp(self, buddylist={}, msg={}):
        """
        Called when the client receives chat online presence update

        :param buddylist: A list of dicts with friend id and last seen timestamp
        :param msg: A full set of the data recieved
        """
        log.debug('Chat Timestamps received: {}'.format(buddylist))

    def onUnknownMesssageType(self, msg={}):
        """
        Called when the client is listening, and some unknown data was recieved

        :param msg: A full set of the data recieved
        """
        log.debug('Unknown message received: {}'.format(msg))

    def onMessageError(self, exception=None, msg={}):
        """
        Called when an error was encountered while parsing recieved data

        :param exception: The exception that was encountered
        :param msg: A full set of the data recieved
        """
        log.exception('Exception in parsing of {}'.format(msg))

    """
    END EVENTS
    """<|MERGE_RESOLUTION|>--- conflicted
+++ resolved
@@ -897,17 +897,9 @@
             raise FBchatException('Error when sending message: No message IDs could be found: {}'.format(j))
 
         # update JS token if received in response
-<<<<<<< HEAD
         fb_dtsg = get_jsmods_require(j, 2)
         if fb_dtsg is not None:
             self.payloadDefault['fb_dtsg'] = fb_dtsg
-=======
-        if j.get('jsmods') is not None and j['jsmods'].get('require') is not None:
-            try:
-                self.payloadDefault['fb_dtsg'] = j['jsmods']['require'][0][3][0]
-            except (KeyError, IndexError) as e:
-                log.warning('Error when updating fb_dtsg. Facebook might have changed protocol!')
->>>>>>> cd4a18cb
 
         return message_id
 
