# -*- coding: UTF-8 -*-

"""
    fbchat
    ~~~~~~

    Facebook Chat (Messenger) for Python

    :copyright: (c) 2015      by Taehoon Kim.
    :copyright: (c) 2015-2016 by PidgeyL.
    :license: BSD, see LICENSE for more details.
"""

import requests
import json
from uuid import uuid1
from random import random, choice
from datetime import datetime
from bs4 import BeautifulSoup as bs
from mimetypes import guess_type
from .utils import *
from .models import *
from .stickers import *
import time
import sys
# URLs
LoginURL     ="https://m.facebook.com/login.php?login_attempt=1"
SearchURL    ="https://www.facebook.com/ajax/typeahead/search.php"
SendURL      ="https://www.facebook.com/messaging/send/"
ThreadsURL   ="https://www.facebook.com/ajax/mercury/threadlist_info.php"
ThreadSyncURL="https://www.facebook.com/ajax/mercury/thread_sync.php"
MessagesURL  ="https://www.facebook.com/ajax/mercury/thread_info.php"
ReadStatusURL="https://www.facebook.com/ajax/mercury/change_read_status.php"
DeliveredURL ="https://www.facebook.com/ajax/mercury/delivery_receipts.php"
MarkSeenURL  ="https://www.facebook.com/ajax/mercury/mark_seen.php"
BaseURL      ="https://www.facebook.com"
MobileURL    ="https://m.facebook.com/"
StickyURL    ="https://0-edge-chat.facebook.com/pull"
PingURL      ="https://0-channel-proxy-06-ash2.facebook.com/active_ping"
UploadURL    ="https://upload.facebook.com/ajax/mercury/upload.php"
UserInfoURL  ="https://www.facebook.com/chat/user_info/"
RemoveUserURL="https://www.facebook.com/chat/remove_participants/"
LogoutURL    ="https://www.facebook.com/logout.php"

class Client(object):
    """A client for the Facebook Chat (Messenger).

    See http://github.com/carpedm20/fbchat for complete
    documentation for the API.

    """

    def __init__(self, email, password, debug=True, user_agent=None , max_retries=5):
        """A client for the Facebook Chat (Messenger).

        :param email: Facebook `email` or `id` or `phone number`
        :param password: Facebook account password

            import fbchat
            chat = fbchat.Client(email, password)

        """

        if not (email and password):
            raise Exception("id and password or config is needed")

        self.email = email
        self.password = password
        self.debug = debug
        self._session = requests.session()
        self.req_counter = 1
        self.seq = "0"
        self.payloadDefault={}
        self.client = 'mercury'
        self.listening = False

        if not user_agent:
            user_agent = choice(USER_AGENTS)

        self._header = {
            'Content-Type' : 'application/x-www-form-urlencoded',
            'Referer' : BaseURL,
            'Origin' : BaseURL,
            'User-Agent' : user_agent,
            'Connection' : 'keep-alive',
        }

        self._console("Logging in...")

        for i in range(1,max_retries+1):
            if not self.login():
                self._console("Attempt #{} failed{}".format(i,{True:', retrying'}.get(i<5,'')))
                time.sleep(1)
                continue
            else:
                self._console("login successful")
                break
        else:
            raise Exception("login failed. Check id/password")


        self.threads = []

    def _console(self, msg):
        if self.debug: print(msg)

    def _setttstamp(self):
        for i in self.fb_dtsg:
            self.ttstamp += str(ord(i))
        self.ttstamp += '2'

    def _generatePayload(self, query):
        '''
        Adds the following defaults to the payload:
          __rev, __user, __a, ttstamp, fb_dtsg, __req
        '''
        payload = self.payloadDefault.copy()
        if query:
            payload.update(query)
        payload['__req'] = str_base(self.req_counter, 36)
        payload['seq'] = self.seq
        self.req_counter += 1
        return payload

    def _get(self, url, query=None, timeout=30):
        payload=self._generatePayload(query)
        return self._session.get(url, headers=self._header, params=payload, timeout=timeout)

    def _post(self, url, query=None, timeout=30):
        payload=self._generatePayload(query)
        return self._session.post(url, headers=self._header, data=payload, timeout=timeout)

    def _cleanPost(self, url, query=None, timeout=30):
        self.req_counter += 1
        return self._session.post(url, headers=self._header, data=query, timeout=timeout)

    def _postFile(self, url, files=None, timeout=30):
        payload=self._generatePayload(None)
        return self._session.post(url, data=payload, timeout=timeout, files=files)


    def login(self):
        if not (self.email and self.password):
            raise Exception("id and password or config is needed")

        soup = bs(self._get(MobileURL).text, "lxml")
        data = dict((elem['name'], elem['value']) for elem in soup.findAll("input") if elem.has_attr('value') and elem.has_attr('name'))
        data['email'] = self.email
        data['pass'] = self.password
        data['login'] = 'Log In'

        r = self._cleanPost(LoginURL, data)

        if 'home' in r.url:
            self.client_id = hex(int(random()*2147483648))[2:]
            self.start_time = now()
            self.uid = int(self._session.cookies['c_user'])
            self.user_channel = "p_" + str(self.uid)
            self.ttstamp = ''

            r = self._get(BaseURL)
            soup = bs(r.text, "lxml")
            self.fb_dtsg = soup.find("input", {'name':'fb_dtsg'})['value']
            self.fb_h = soup.find("input", {'name':'h'})['value']
            self._setttstamp()
            # Set default payload
            self.payloadDefault['__rev'] = int(r.text.split('"revision":',1)[1].split(",",1)[0])
            self.payloadDefault['__user'] = self.uid
            self.payloadDefault['__a'] = '1'
            self.payloadDefault['ttstamp'] = self.ttstamp
            self.payloadDefault['fb_dtsg'] = self.fb_dtsg

            self.form = {
                'channel' : self.user_channel,
                'partition' : '-2',
                'clientid' : self.client_id,
                'viewer_uid' : self.uid,
                'uid' : self.uid,
                'state' : 'active',
                'format' : 'json',
                'idle' : 0,
                'cap' : '8'
            }

            self.prev = now()
            self.tmp_prev = now()
            self.last_sync = now()

            return True
        else:
            return False

    def logout(self, timeout=30):
        data = {}
        data['ref'] = "mb"
        data['h'] = self.fb_h
        payload=self._generatePayload(data)
        r = self._session.get(LogoutURL, headers=self._header, params=payload, timeout=timeout)
        # reset value
        self.payloadDefault={}
        self._session = requests.session()
        self.req_counter = 1
        self.seq = "0"
        return r

    def listen(self):
        pass

    def getUsers(self, name):
        """Find and get user by his/her name

        :param name: name of a person
        """

        payload = {
            'value' : name.lower(),
            'viewer' : self.uid,
            'rsp' : "search",
            'context' : "search",
            'path' : "/home.php",
            'request_id' : str(uuid1()),
        }

        r = self._get(SearchURL, payload)
        self.j = j = get_json(r.text)

        users = []
        for entry in j['payload']['entries']:
            if entry['type'] == 'user':
                users.append(User(entry))
        return users # have bug TypeError: __repr__ returned non-string (type bytes)

    def send(self, recipient_id, message=None, message_type='user', like=None, image_id=None):
        """Send a message with given thread id

        :param recipient_id: the user id or thread id that you want to send a message to
        :param message: a text that you want to send
        :param message_type: determines if the recipient_id is for user or thread
        :param like: size of the like sticker you want to send
        :param image_id: id for the image to send, gotten from the UploadURL
        """

        if message_type.lower() == 'group':
            thread_id = recipient_id
            user_id = None
        else:
            thread_id = None
            user_id = recipient_id

        messageAndOTID=generateOfflineThreadingID()
        timestamp = now()
        date = datetime.now()
        data = {
            'client': self.client,
            'action_type' : 'ma-type:user-generated-message',
            'author' : 'fbid:' + str(self.uid),
            'timestamp' : timestamp,
            'timestamp_absolute' : 'Today',
            'timestamp_relative' : str(date.hour) + ":" + str(date.minute).zfill(2),
            'timestamp_time_passed' : '0',
            'is_unread' : False,
            'is_cleared' : False,
            'is_forward' : False,
            'is_filtered_content' : False,
            'is_filtered_content_bh': False,
            'is_filtered_content_account': False,
            'is_filtered_content_quasar': False,
            'is_filtered_content_invalid_app': False,
            'is_spoof_warning' : False,
            'source' : 'source:chat:web',
            'source_tags[0]' : 'source:chat',
            'body' : message,
            'html_body' : False,
            'ui_push_phase' : 'V3',
            'status' : '0',
            'offline_threading_id':messageAndOTID,
            'message_id' : messageAndOTID,
            'threading_id':generateMessageID(self.client_id),
            'ephemeral_ttl_mode:': '0',
            'manual_retry_cnt' : '0',
            'signatureID' : getSignatureID(),
            'has_attachment' : image_id != None,
            'other_user_fbid' : recipient_id,
            'specific_to_list[0]' : 'fbid:' + str(recipient_id),
            'specific_to_list[1]' : 'fbid:' + str(self.uid),

        }





        if image_id:
            data['image_ids[0]'] = image_id

        if like:
            try:
                sticker = LIKES[like.lower()]
            except KeyError:
                # if user doesn't enter l or m or s, then use the large one
                sticker = LIKES['l']
            data["sticker_id"] = sticker

        r = self._post(SendURL, data)

        if self.debug:
            print(r)
            print(data)
        return r.ok

    def sendRemoteImage(self, recipient_id, message=None, message_type='user', image=''):
        """Send an image from a URL

        :param recipient_id: the user id or thread id that you want to send a message to
        :param message: a text that you want to send
        :param message_type: determines if the recipient_id is for user or thread
        :param image: URL for an image to download and send
        """
        mimetype = guess_type(image)[0]
        remote_image = requests.get(image).content
        image_id = self.uploadImage({'file': (image, remote_image, mimetype)})
        return self.send(recipient_id, message, message_type, None, image_id)

    def sendLocalImage(self, recipient_id, message=None, message_type='user', image=''):
        """Send an image from a file path

        :param recipient_id: the user id or thread id that you want to send a message to
        :param message: a text that you want to send
        :param message_type: determines if the recipient_id is for user or thread
        :param image: path to a local image to send
        """
        mimetype = guess_type(image)[0]
        image_id = self.uploadImage({'file': (image, open(image), mimetype)})
        return self.send(recipient_id, message, message_type, None, image_id)

    def uploadImage(self, image):
        """Upload an image and get the image_id for sending in a message

        :param image: a tuple of (file name, data, mime type) to upload to facebook
        """
        r = self._postFile(UploadURL, image)
        if isinstance(r._content, str) is False:
            r._content = r._content.decode("utf-8")
        # Strip the start and parse out the returned image_id
        return json.loads(r._content[9:])['payload']['metadata'][0]['image_id']
<<<<<<< HEAD

    def getThreadInfo(self, userID, start, end=None):
=======
        
    def getThreadInfo(self, userID, start, end=None, thread_type='user'):
>>>>>>> 629b86ef
        """Get the info of one Thread

        :param userID: ID of the user you want the messages from
        :param start: the start index of a thread
        :param end: (optional) the last index of a thread
        :param thread_type: (optional) change from 'user' for group threads
        """

        if not end: end = start + 20
        if end <= start: end = start + end

        data = {}
        if thread_type == 'user':
            key = 'user_ids'
        else:
            key = 'thread_fbids'

        data['messages[{}][{}][offset]'.format(key, userID)] =    start
        data['messages[{}][{}][limit]'.format(key, userID)] =     end
        data['messages[{}][{}][timestamp]'.format(key, userID)] = now()

        r = self._post(MessagesURL, query=data)
        if not r.ok or len(r.text) == 0:
            return None

        j = get_json(r.text)
        if not j['payload']:
            return None

        messages = []
        for message in j['payload']['actions']:
            messages.append(Message(**message))
        return list(reversed(messages))


    def getThreadList(self, start, end=None):
        """Get thread list of your facebook account.

        :param start: the start index of a thread
        :param end: (optional) the last index of a thread
        """

        if not end: end = start + 20
        if end <= start: end = start + end

        timestamp = now()
        date = datetime.now()
        data = {
            'client' : self.client,
            'inbox[offset]' : start,
            'inbox[limit]' : end,
        }

        r = self._post(ThreadsURL, data)
        if not r.ok or len(r.text) == 0:
            return None

        j = get_json(r.text)

        # Get names for people
        participants = {}
        try:
            for participant in j['payload']['participants']:
                participants[participant["fbid"]] = participant["name"]
        except Exception as e:
            print(j)

        # Prevent duplicates in self.threads
        threadIDs = [getattr(x, "thread_id") for x in self.threads]
        for thread in j['payload']['threads']:
            if thread["thread_id"] not in threadIDs:
                try:
                    thread["other_user_name"] = participants[int(thread["other_user_fbid"])]
                except:
                    thread["other_user_name"] = ""
                t = Thread(**thread)
                self.threads.append(t)

        return self.threads


    def getUnread(self):
        form = {
            'client': 'mercury_sync',
            'folders[0]': 'inbox',
            'last_action_timestamp': now() - 60*1000
            #'last_action_timestamp': 0
        }

        r = self._post(ThreadSyncURL, form)
        if not r.ok or len(r.text) == 0:
            return None

        j = get_json(r.text)
        result = {
            "message_counts": j['payload']['message_counts'],
            "unseen_threads": j['payload']['unseen_thread_ids']
        }
        return result

    def markAsDelivered(self, userID, threadID):
        data = {"message_ids[0]": threadID}
        data["thread_ids[%s][0]"%userID] = threadID
        r = self._post(DeliveredURL, data)
        return r.ok

    def markAsRead(self, userID):
        data = {
            "watermarkTimestamp": now(),
            "shouldSendReadReceipt": True
        }
        data["ids[%s]"%userID] = True
        r = self._post(ReadStatusURL, data)
        return r.ok


    def markAsSeen(self):
        r = self._post(MarkSeenURL, {"seen_timestamp": 0})
        return r.ok


    def ping(self, sticky):
        data = {
            'channel': self.user_channel,
            'clientid': self.client_id,
            'partition': -2,
            'cap': 0,
            'uid': self.uid,
            'sticky': sticky,
            'viewer_uid': self.uid
        }
        r = self._get(PingURL, data)
        return r.ok


    def _getSticky(self):
        '''
        Call pull api to get sticky and pool parameter,
        newer api needs these parameter to work.
        '''

        data = {"msgs_recv": 0}

        r = self._get(StickyURL, data)
        j = get_json(r.text)

        if 'lb_info' not in j:
            raise Exception('Get sticky pool error')

        sticky = j['lb_info']['sticky']
        pool = j['lb_info']['pool']
        return sticky, pool


    def _pullMessage(self, sticky, pool):
        '''
        Call pull api with seq value to get message data.
        '''

        data = {
            "msgs_recv": 0,
            "sticky_token": sticky,
            "sticky_pool": pool,
            "clientid": self.client_id,
        }

        r = self._get(StickyURL, data)
        j = get_json(r.text)

        self.seq = j.get('seq', '0')
        return j


    def _parseMessage(self, content):
        '''
        Get message and author name from content.
        May contains multiple messages in the content.
        '''

        if 'ms' not in content: return
        for m in content['ms']:
            try:
                if m['type'] in ['m_messaging', 'messaging']:
                    if m['event'] in ['deliver']:
                        mid =     m['message']['mid']
                        message = m['message']['body']
                        fbid =    m['message']['sender_fbid']
                        name =    m['message']['sender_name']
                        self.on_message(mid, fbid, name, message, m)
                elif m['type'] in ['typ']:
                    self.on_typing(m.get("from"))
                elif m['type'] in ['m_read_receipt']:
                    self.on_read(m.get('realtime_viewer_fbid'), m.get('reader'), m.get('time'))
                elif m['type'] in ['inbox']:
                    viewer = m.get('realtime_viewer_fbid')
                    unseen = m.get('unseen')
                    unread = m.get('unread')
                    other_unseen = m.get('other_unseen')
                    other_unread = m.get('other_unread')
                    timestamp = m.get('seen_timestamp')
                    self.on_inbox(viewer, unseen, unread, other_unseen, other_unread, timestamp)
                elif m['type'] in ['qprimer']:
                    self.on_qprimer(m.get('made'))
                elif m['type'] in ['delta']:
                    if 'messageMetadata' in m['delta']:
                        mid =     m['delta']['messageMetadata']['messageId']
                        message = m['delta'].get('body','')
                        fbid =    m['delta']['messageMetadata']['actorFbId']
                        name =    None
                        self.on_message(mid, fbid, name, message, m)
                else:
                    if self.debug:
                        print(m)
            except Exception as e:
                # ex_type, ex, tb = sys.exc_info()
                self.on_message_error(sys.exc_info(), m)


    def listen(self, markAlive=True):
        self.listening = True
        sticky, pool = self._getSticky()

        if self.debug:
            print("Listening...")

        while self.listening:
            try:
                if markAlive: self.ping(sticky)
                try:
                    content = self._pullMessage(sticky, pool)
                    if content: self._parseMessage(content)
                except requests.exceptions.RequestException as e:
                    continue
            except KeyboardInterrupt:
                break
            except requests.exceptions.Timeout:
              pass

    def getUserInfo(self,*user_ids):
        """Get user info from id. Unordered.

        :param user_ids: one or more user id(s) to query
        """

        data = {"ids[{}]".format(i):user_id for i,user_id in enumerate(user_ids)}
        r = self._post(UserInfoURL, data)
        info = get_json(r.text)
        full_data= [details for profile,details in info['payload']['profiles'].items()]
        if len(full_data)==1:
            full_data=full_data[0]
        return full_data


    def remove_user_from_chat(self, threadID, userID):
        """Remove user (userID) from group chat (threadID)
        
        :param threadID: group chat id
        :param userID: user id to remove from chat
        """
        
        data = {
            "uid" : userID,
            "tid" : threadID
        }
        
        r = self._post(RemoveUserURL, data)

        self._console(r)
        self._console(data)

        return r.ok


    def changeThreadTitle(self, threadID, newTitle):
        """Change title of a group conversation
        
        :param threadID: group chat id
        :param newTitle: new group chat title
        """
        
        messageAndOTID = generateOfflineThreadingID()
        timestamp = now()
        date = datetime.now()
        data = {
            'client' : self.client,
            'action_type' : 'ma-type:log-message',
            'author' : 'fbid:' + str(self.uid),
            'thread_id' : '',
            'author_email' : '',
            'coordinates' : '',
            'timestamp' : timestamp,
            'timestamp_absolute' : 'Today',
            'timestamp_relative' : str(date.hour) + ":" + str(date.minute).zfill(2),
            'timestamp_time_passed' : '0',
            'is_unread' : False,
            'is_cleared' : False,
            'is_forward' : False,
            'is_filtered_content' : False,
            'is_spoof_warning' : False,
            'source' : 'source:chat:web',
            'source_tags[0]' : 'source:chat',
            'status' : '0',
            'offline_threading_id' : messageAndOTID,
            'message_id' : messageAndOTID,
            'threading_id': generateMessageID(self.client_id),
            'manual_retry_cnt' : '0',
            'thread_fbid' : threadID,
            'log_message_data[name]' : newTitle,
            'log_message_type' : 'log:thread-name'
        }

        r = self._post(SendURL, data)

        self._console(r)
        self._console(data)

        return r.ok



    def on_message(self, mid, author_id, author_name, message, metadata):
        '''
        subclass Client and override this method to add custom behavior on event
        '''
        self.markAsDelivered(author_id, mid)
        self.markAsRead(author_id)
        print("%s said: %s"%(author_name, message))


    def on_typing(self, author_id):
        '''
        subclass Client and override this method to add custom behavior on event
        '''
        pass


    def on_read(self, author, reader, time):
        '''
        subclass Client and override this method to add custom behavior on event
        '''
        pass


    def on_inbox(self, viewer, unseen, unread, other_unseen, other_unread, timestamp):
        '''
        subclass Client and override this method to add custom behavior on event
        '''
        pass


    def on_message_error(self, exception, message):
        '''
        subclass Client and override this method to add custom behavior on event
        '''
        print("Exception: ")
        print(exception)


    def on_qprimer(self, timestamp):
        pass<|MERGE_RESOLUTION|>--- conflicted
+++ resolved
@@ -343,13 +343,8 @@
             r._content = r._content.decode("utf-8")
         # Strip the start and parse out the returned image_id
         return json.loads(r._content[9:])['payload']['metadata'][0]['image_id']
-<<<<<<< HEAD
-
-    def getThreadInfo(self, userID, start, end=None):
-=======
         
     def getThreadInfo(self, userID, start, end=None, thread_type='user'):
->>>>>>> 629b86ef
         """Get the info of one Thread
 
         :param userID: ID of the user you want the messages from
