--- conflicted
+++ resolved
@@ -315,26 +315,16 @@
             'manual_retry_cnt' : '0',
             'signatureID' : getSignatureID(),
             'has_attachment' : image_id != None,
-<<<<<<< HEAD
-=======
             'other_user_fbid' : user_id,
             'thread_fbid': thread_id,
->>>>>>> 641217f6
             'specific_to_list[0]' : 'fbid:' + str(recipient_id),
             'specific_to_list[1]' : 'fbid:' + str(self.uid),
 
         }
-<<<<<<< HEAD
         if message_type.lower() == 'group':
             data["thread_fbid"] = recipient_id 
         else:
             data["other_user_fbid"] = recipient_id
-=======
-
-
-
-
->>>>>>> 641217f6
 
         if image_id:
             data['image_ids[0]'] = image_id
