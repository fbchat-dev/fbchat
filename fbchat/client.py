# -*- coding: UTF-8 -*-

from __future__ import unicode_literals
<<<<<<< HEAD
import requests
import urllib
from uuid import uuid1
from random import choice
from bs4 import BeautifulSoup as bs
from mimetypes import guess_type
from .utils import *
from .models import *
from .graphql import *
import time
try:
    from urllib.parse import urlparse, parse_qs
except ImportError:
    from urlparse import urlparse, parse_qs


class Client(object):
    """A client for the Facebook Chat (Messenger).

    See https://fbchat.readthedocs.io for complete documentation of the API.
    """

    ssl_verify = True
    """Verify ssl certificate, set to False to allow debugging with a proxy"""
    listening = False
    """Whether the client is listening. Used when creating an external event loop to determine when to stop listening"""
    uid = None
    """
    The ID of the client.
    Can be used as `thread_id`. See :ref:`intro_threads` for more info.

    Note: Modifying this results in undefined behaviour
    """

    def __init__(self, email, password, user_agent=None, max_tries=5, session_cookies=None, logging_level=logging.INFO):
        """Initializes and logs in the client

        :param email: Facebook `email`, `id` or `phone number`
        :param password: Facebook account password
        :param user_agent: Custom user agent to use when sending requests. If `None`, user agent will be chosen from a premade list (see :any:`utils.USER_AGENTS`)
        :param max_tries: Maximum number of times to try logging in
        :param session_cookies: Cookies from a previous session (Will default to login if these are invalid)
        :param logging_level: Configures the `logging level <https://docs.python.org/3/library/logging.html#logging-levels>`_. Defaults to `INFO`
        :type max_tries: int
        :type session_cookies: dict
        :type logging_level: int
        :raises: FBchatException on failed login
        """

        self.sticky, self.pool = (None, None)
        self._session = requests.session()
        self.req_counter = 1
        self.seq = "0"
        self.payloadDefault = {}
        self.client = 'mercury'
        self.default_thread_id = None
        self.default_thread_type = None
        self.req_url = ReqUrl()

        if not user_agent:
            user_agent = choice(USER_AGENTS)

        self._header = {
            'Content-Type' : 'application/x-www-form-urlencoded',
            'Referer' : self.req_url.BASE,
            'Origin' : self.req_url.BASE,
            'User-Agent' : user_agent,
            'Connection' : 'keep-alive',
        }

        handler.setLevel(logging_level)

        # If session cookies aren't set, not properly loaded or gives us an invalid session, then do the login
        if not session_cookies or not self.setSession(session_cookies) or not self.isLoggedIn():
            self.login(email, password, max_tries)
        else:
            self.email = email
            self.password = password

    """
    INTERNAL REQUEST METHODS
    """

    def _generatePayload(self, query):
        """Adds the following defaults to the payload:
          __rev, __user, __a, ttstamp, fb_dtsg, __req
        """
        payload = self.payloadDefault.copy()
        if query:
            payload.update(query)
        payload['__req'] = str_base(self.req_counter, 36)
        payload['seq'] = self.seq
        self.req_counter += 1
        return payload

    def _fix_fb_errors(self, error_code):
        """
        This fixes "Please try closing and re-opening your browser window" errors (1357004)
        This error usually happens after 1-2 days of inactivity
        It may be a bad idea to do this in an exception handler, if you have a better method, please suggest it!
        """
        if error_code == '1357004':
            log.warning('Got error #1357004. Doing a _postLogin, and resending request')
            self._postLogin()
            return True
        return False

    def _get(self, url, query=None, timeout=30, fix_request=False, as_json=False, error_retries=3):
        payload = self._generatePayload(query)
        r = self._session.get(url, headers=self._header, params=payload, timeout=timeout, verify=self.ssl_verify)
        if not fix_request:
            return r
        try:
            return check_request(r, as_json=as_json)
        except FBchatFacebookError as e:
            if error_retries > 0 and self._fix_fb_errors(e.fb_error_code):
                return self._get(url, query=query, timeout=timeout, fix_request=fix_request, as_json=as_json, error_retries=error_retries-1)
            raise e

    def _post(self, url, query=None, timeout=30, fix_request=False, as_json=False, error_retries=3):
        payload = self._generatePayload(query)
        r = self._session.post(url, headers=self._header, data=payload, timeout=timeout, verify=self.ssl_verify)
        if not fix_request:
            return r
        try:
            return check_request(r, as_json=as_json)
        except FBchatFacebookError as e:
            if error_retries > 0 and self._fix_fb_errors(e.fb_error_code):
                return self._post(url, query=query, timeout=timeout, fix_request=fix_request, as_json=as_json, error_retries=error_retries-1)
            raise e

    def _graphql(self, payload, error_retries=3):
        content = self._post(self.req_url.GRAPHQL, payload, fix_request=True, as_json=False)
        try:
            return graphql_response_to_json(content)
        except FBchatFacebookError as e:
            if error_retries > 0 and self._fix_fb_errors(e.fb_error_code):
                return self._graphql(payload, error_retries=error_retries-1)
            raise e

    def _cleanGet(self, url, query=None, timeout=30, allow_redirects=True):
        return self._session.get(url, headers=self._header, params=query, timeout=timeout, verify=self.ssl_verify,
                                 allow_redirects=allow_redirects)

    def _cleanPost(self, url, query=None, timeout=30):
        self.req_counter += 1
        return self._session.post(url, headers=self._header, data=query, timeout=timeout, verify=self.ssl_verify)

    def _postFile(self, url, files=None, query=None, timeout=30, fix_request=False, as_json=False, error_retries=3):
        payload=self._generatePayload(query)
        # Removes 'Content-Type' from the header
        headers = dict((i, self._header[i]) for i in self._header if i != 'Content-Type')
        r = self._session.post(url, headers=headers, data=payload, timeout=timeout, files=files, verify=self.ssl_verify)
        if not fix_request:
            return r
        try:
            return check_request(r, as_json=as_json)
        except FBchatFacebookError as e:
            if error_retries > 0 and self._fix_fb_errors(e.fb_error_code):
                return self._postFile(url, files=files, query=query, timeout=timeout, fix_request=fix_request, as_json=as_json, error_retries=error_retries-1)
            raise e

    def graphql_requests(self, *queries):
        """
        .. todo::
            Documenting this

        :raises: FBchatException if request failed
        """

        return tuple(self._graphql({
            'method': 'GET',
            'response_format': 'json',
            'queries': graphql_queries_to_json(*queries)
        }))

    def graphql_request(self, query):
        """
        Shorthand for `graphql_requests(query)[0]`

        :raises: FBchatException if request failed
        """
        return self.graphql_requests(query)[0]

    """
    END INTERNAL REQUEST METHODS
    """

    """
    LOGIN METHODS
    """

    def _resetValues(self):
        self.payloadDefault={}
        self._session = requests.session()
        self.req_counter = 1
        self.seq = "0"
        self.uid = None

    def _postLogin(self):
        self.payloadDefault = {}
        self.client_id = hex(int(random()*2147483648))[2:]
        self.start_time = now()
        self.uid = self._session.cookies.get_dict().get('c_user')
        if self.uid is None:
            raise FBchatException('Could not find c_user cookie')
        self.uid = str(self.uid)
        self.user_channel = "p_" + self.uid
        self.ttstamp = ''

        r = self._get(self.req_url.BASE)
        soup = bs(r.text, "html.parser")

        fb_dtsg_element = soup.find("input", {'name': 'fb_dtsg'})
        if fb_dtsg_element:
            self.fb_dtsg = fb_dtsg_element['value']
        else:
            self.fb_dtsg = re.search(r'name="fb_dtsg" value="(.*?)"', r.text).group(1)


        fb_h_element = soup.find("input", {'name':'h'})
        if fb_h_element:
            self.fb_h = fb_h_element['value']

        for i in self.fb_dtsg:
            self.ttstamp += str(ord(i))
        self.ttstamp += '2'
        # Set default payload
        self.payloadDefault['__rev'] = int(r.text.split('"client_revision":',1)[1].split(",",1)[0])
        self.payloadDefault['__user'] = self.uid
        self.payloadDefault['__a'] = '1'
        self.payloadDefault['ttstamp'] = self.ttstamp
        self.payloadDefault['fb_dtsg'] = self.fb_dtsg

        self.form = {
            'channel' : self.user_channel,
            'partition' : '-2',
            'clientid' : self.client_id,
            'viewer_uid' : self.uid,
            'uid' : self.uid,
            'state' : 'active',
            'format' : 'json',
            'idle' : 0,
            'cap' : '8'
        }

        self.prev = now()
        self.tmp_prev = now()
        self.last_sync = now()

    def _login(self):
        if not (self.email and self.password):
            raise FBchatUserError("Email and password not found.")

        soup = bs(self._get(self.req_url.MOBILE).text, "html.parser")
        data = dict((elem['name'], elem['value']) for elem in soup.findAll("input") if elem.has_attr('value') and elem.has_attr('name'))
        data['email'] = self.email
        data['pass'] = self.password
        data['login'] = 'Log In'

        r = self._cleanPost(self.req_url.LOGIN, data)

        # Usually, 'Checkpoint' will refer to 2FA
        if ('checkpoint' in r.url
                and ('enter security code to continue' in r.text.lower()
                    or 'enter login code to continue' in r.text.lower())):
            r = self._2FA(r)

        # Sometimes Facebook tries to show the user a "Save Device" dialog
        if 'save-device' in r.url:
            r = self._cleanGet(self.req_url.SAVE_DEVICE)

        if 'home' in r.url:
            self._postLogin()
            return True, r.url
        else:
            return False, r.url

    def _2FA(self, r):
        soup = bs(r.text, "html.parser")
        data = dict()

        s = self.on2FACode()

        data['approvals_code'] = s
        data['fb_dtsg'] = soup.find("input", {'name':'fb_dtsg'})['value']
        data['nh'] = soup.find("input", {'name':'nh'})['value']
        data['submit[Submit Code]'] = 'Submit Code'
        data['codes_submitted'] = 0
        log.info('Submitting 2FA code.')

        r = self._cleanPost(self.req_url.CHECKPOINT, data)

        if 'home' in r.url:
            return r

        del(data['approvals_code'])
        del(data['submit[Submit Code]'])
        del(data['codes_submitted'])

        data['name_action_selected'] = 'save_device'
        data['submit[Continue]'] = 'Continue'
        log.info('Saving browser.')  # At this stage, we have dtsg, nh, name_action_selected, submit[Continue]
        r = self._cleanPost(self.req_url.CHECKPOINT, data)

        if 'home' in r.url:
            return r

        del(data['name_action_selected'])
        log.info('Starting Facebook checkup flow.')  # At this stage, we have dtsg, nh, submit[Continue]
        r = self._cleanPost(self.req_url.CHECKPOINT, data)

        if 'home' in r.url:
            return r

        del(data['submit[Continue]'])
        data['submit[This was me]'] = 'This Was Me'
        log.info('Verifying login attempt.')  # At this stage, we have dtsg, nh, submit[This was me]
        r = self._cleanPost(self.req_url.CHECKPOINT, data)

        if 'home' in r.url:
            return r

        del(data['submit[This was me]'])
        data['submit[Continue]'] = 'Continue'
        data['name_action_selected'] = 'save_device'
        log.info('Saving device again.')  # At this stage, we have dtsg, nh, submit[Continue], name_action_selected
        r = self._cleanPost(self.req_url.CHECKPOINT, data)
        return r

    def isLoggedIn(self):
        """
        Sends a request to Facebook to check the login status

        :return: True if the client is still logged in
        :rtype: bool
        """
        # Send a request to the login url, to see if we're directed to the home page
        r = self._cleanGet(self.req_url.LOGIN, allow_redirects=False)
        return 'Location' in r.headers and 'home' in r.headers['Location']

    def getSession(self):
        """Retrieves session cookies

        :return: A dictionay containing session cookies
        :rtype: dict
        """
        return self._session.cookies.get_dict()

    def setSession(self, session_cookies):
        """Loads session cookies

        :param session_cookies: A dictionay containing session cookies
        :type session_cookies: dict
        :return: False if `session_cookies` does not contain proper cookies
        :rtype: bool
        """

        # Quick check to see if session_cookies is formatted properly
        if not session_cookies or 'c_user' not in session_cookies:
            return False

        try:
            # Load cookies into current session
            self._session.cookies = requests.cookies.merge_cookies(self._session.cookies, session_cookies)
            self._postLogin()
        except Exception as e:
            log.exception('Failed loading session')
            self._resetValues()
            return False
        return True

    def login(self, email, password, max_tries=5):
        """
        Uses `email` and `password` to login the user (If the user is already logged in, this will do a re-login)

        :param email: Facebook `email` or `id` or `phone number`
        :param password: Facebook account password
        :param max_tries: Maximum number of times to try logging in
        :type max_tries: int
        :raises: FBchatException on failed login
        """
        self.onLoggingIn(email=email)

        if max_tries < 1:
            raise FBchatUserError('Cannot login: max_tries should be at least one')

        if not (email and password):
            raise FBchatUserError('Email and password not set')

        self.email = email
        self.password = password

        for i in range(1, max_tries+1):
            login_successful, login_url = self._login()
            if not login_successful:
                log.warning('Attempt #{} failed{}'.format(i, {True:', retrying'}.get(i < max_tries, '')))
                time.sleep(1)
                continue
            else:
                self.onLoggedIn(email=email)
                break
        else:
            raise FBchatUserError('Login failed. Check email/password. (Failed on url: {})'.format(login_url))

    def logout(self):
        """
        Safely logs out the client

        :param timeout: See `requests timeout <http://docs.python-requests.org/en/master/user/advanced/#timeouts>`_
        :return: True if the action was successful
        :rtype: bool
        """

        if not hasattr(self, 'fb_h'):
            h_r = self._post(self.req_url.MODERN_SETTINGS_MENU, {'pmid': '4'})
            self.fb_h = re.search(r'name=\\"h\\" value=\\"(.*?)\\"', h_r.text).group(1)

        data = {
            'ref': "mb",
            'h': self.fb_h
        }

        r = self._get(self.req_url.LOGOUT, data)

        self._resetValues()

        return r.ok

    """
    END LOGIN METHODS
    """

    """
    DEFAULT THREAD METHODS
    """

    def _getThread(self, given_thread_id=None, given_thread_type=None):
        """
        Checks if thread ID is given, checks if default is set and returns correct values

        :raises ValueError: If thread ID is not given and there is no default
        :return: Thread ID and thread type
        :rtype: tuple
        """
        if given_thread_id is None:
            if self.default_thread_id is not None:
                return self.default_thread_id, self.default_thread_type
            else:
                raise ValueError('Thread ID is not set')
        else:
            return given_thread_id, given_thread_type

    def setDefaultThread(self, thread_id, thread_type):
        """Sets default thread to send messages to

        :param thread_id: User/Group ID to default to. See :ref:`intro_threads`
        :param thread_type: See :ref:`intro_threads`
        :type thread_type: models.ThreadType
        """
        self.default_thread_id = thread_id
        self.default_thread_type = thread_type

    def resetDefaultThread(self):
        """Resets default thread"""
        self.setDefaultThread(None, None)

    """
    END DEFAULT THREAD METHODS
    """

    """
    FETCH METHODS
    """

    def fetchAllUsers(self):
        """
        Gets all users the client is currently chatting with

        :return: :class:`models.User` objects
        :rtype: list
        :raises: FBchatException if request failed
        """

        data = {
            'viewer': self.uid,
        }
        j = self._post(self.req_url.ALL_USERS, query=data, fix_request=True, as_json=True)
        if j.get('payload') is None:
            raise FBchatException('Missing payload while fetching users: {}'.format(j))

        users = []

        for key in j['payload']:
            k = j['payload'][key]
            if k['type'] in ['user', 'friend']:
                if k['id'] in ['0', 0]:
                    # Skip invalid users
                    pass
                users.append(User(k['id'], first_name=k.get('firstName'), url=k.get('uri'), photo=k.get('thumbSrc'), name=k.get('name'), is_friend=k.get('is_friend'), gender=GENDERS.get(k.get('gender'))))

        return users

    def searchForUsers(self, name, limit=1):
        """
        Find and get user by his/her name

        :param name: Name of the user
        :param limit: The max. amount of users to fetch
        :return: :class:`models.User` objects, ordered by relevance
        :rtype: list
        :raises: FBchatException if request failed
        """

        j = self.graphql_request(GraphQL(query=GraphQL.SEARCH_USER, params={'search': name, 'limit': limit}))

        return [graphql_to_user(node) for node in j[name]['users']['nodes']]

    def searchForPages(self, name, limit=1):
        """
        Find and get page by its name

        :param name: Name of the page
        :return: :class:`models.Page` objects, ordered by relevance
        :rtype: list
        :raises: FBchatException if request failed
        """

        j = self.graphql_request(GraphQL(query=GraphQL.SEARCH_PAGE, params={'search': name, 'limit': limit}))

        return [graphql_to_page(node) for node in j[name]['pages']['nodes']]

    # TODO intergrate Rooms
    def searchForGroups(self, name, limit=1):
        """
        Find and get group thread by its name

        :param name: Name of the group thread
        :param limit: The max. amount of groups to fetch
        :return: :class:`models.Group` objects, ordered by relevance
        :rtype: list
        :raises: FBchatException if request failed
        """

        j = self.graphql_request(GraphQL(query=GraphQL.SEARCH_GROUP, params={'search': name, 'limit': limit}))

        return [graphql_to_group(node) for node in j['viewer']['groups']['nodes']]

    def searchForThreads(self, name, limit=1):
        """
        Find and get a thread by its name

        :param name: Name of the thread
        :param limit: The max. amount of groups to fetch
        :return: :class:`models.User`, :class:`models.Group` and :class:`models.Page` objects, ordered by relevance
        :rtype: list
        :raises: FBchatException if request failed
        """

        j = self.graphql_request(GraphQL(query=GraphQL.SEARCH_THREAD, params={'search': name, 'limit': limit}))

        rtn = []
        for node in j[name]['threads']['nodes']:
            if node['__typename'] == 'User':
                rtn.append(graphql_to_user(node))
            elif node['__typename'] == 'MessageThread':
                # MessageThread => Group thread
                rtn.append(graphql_to_group(node))
            elif node['__typename'] == 'Page':
                rtn.append(graphql_to_page(node))
            elif node['__typename'] == 'Group':
                # We don't handle Facebook "Groups"
                pass
            # TODO Add Rooms
            else:
                log.warning('Unknown __typename: {} in {}'.format(repr(node['__typename']), node))

        return rtn

    def _fetchInfo(self, *ids):
        data = {
            "ids[{}]".format(i): _id for i, _id in enumerate(ids)
        }
        j = self._post(self.req_url.INFO, data, fix_request=True, as_json=True)

        if j.get('payload') is None or j['payload'].get('profiles') is None:
            raise FBchatException('No users/pages returned: {}'.format(j))

        entries = {}
        for _id in j['payload']['profiles']:
            k = j['payload']['profiles'][_id]
            if k['type'] in ['user', 'friend']:
                entries[_id] = {
                    'id': _id,
                    'type': ThreadType.USER,
                    'url': k.get('uri'),
                    'first_name': k.get('firstName'),
                    'is_viewer_friend': k.get('is_friend'),
                    'gender': k.get('gender'),
                    'profile_picture': {'uri': k.get('thumbSrc')},
                    'name': k.get('name')
                }
            elif k['type'] == 'page':
                entries[_id] = {
                    'id': _id,
                    'type': ThreadType.PAGE,
                    'url': k.get('uri'),
                    'profile_picture': {'uri': k.get('thumbSrc')},
                    'name': k.get('name')
                }
            else:
                raise FBchatException('{} had an unknown thread type: {}'.format(_id, k))

        log.debug(entries)
        return entries

    def fetchUserInfo(self, *user_ids):
        """
        Get users' info from IDs, unordered

        .. warning::
            Sends two requests, to fetch all available info!

        :param user_ids: One or more user ID(s) to query
        :return: :class:`models.User` objects, labeled by their ID
        :rtype: dict
        :raises: FBchatException if request failed
        """

        threads = self.fetchThreadInfo(*user_ids)
        users = {}
        for k in threads:
            if threads[k].type == ThreadType.USER:
                users[k] = threads[k]
            else:
                raise FBchatUserError('Thread {} was not a user'.format(threads[k]))

        return users

    def fetchPageInfo(self, *page_ids):
        """
        Get pages' info from IDs, unordered

        .. warning::
            Sends two requests, to fetch all available info!

        :param page_ids: One or more page ID(s) to query
        :return: :class:`models.Page` objects, labeled by their ID
        :rtype: dict
        :raises: FBchatException if request failed
        """

        threads = self.fetchThreadInfo(*page_ids)
        pages = {}
        for k in threads:
            if threads[k].type == ThreadType.PAGE:
                pages[k] = threads[k]
            else:
                raise FBchatUserError('Thread {} was not a page'.format(threads[k]))

        return pages

    def fetchGroupInfo(self, *group_ids):
        """
        Get groups' info from IDs, unordered

        :param group_ids: One or more group ID(s) to query
        :return: :class:`models.Group` objects, labeled by their ID
        :rtype: dict
        :raises: FBchatException if request failed
        """

        threads = self.fetchThreadInfo(*group_ids)
        groups = {}
        for k in threads:
            if threads[k].type == ThreadType.GROUP:
                groups[k] = threads[k]
            else:
                raise FBchatUserError('Thread {} was not a group'.format(threads[k]))

        return groups

    def fetchThreadInfo(self, *thread_ids):
        """
        Get threads' info from IDs, unordered

        .. warning::
            Sends two requests if users or pages are present, to fetch all available info!

        :param thread_ids: One or more thread ID(s) to query
        :return: :class:`models.Thread` objects, labeled by their ID
        :rtype: dict
        :raises: FBchatException if request failed
        """

        queries = []
        for thread_id in thread_ids:
            queries.append(GraphQL(doc_id='1386147188135407', params={
                'id': thread_id,
                'message_limit': 0,
                'load_messages': False,
                'load_read_receipts': False,
                'before': None
            }))

        j = self.graphql_requests(*queries)

        for i, entry in enumerate(j):
            if entry.get('message_thread') is None:
                # If you don't have an existing thread with this person, attempt to retrieve user data anyways
                j[i]['message_thread'] = {
                    'thread_key': {
                        'other_user_id': thread_ids[i]
                    },
                    'thread_type': 'ONE_TO_ONE'
                }

        pages_and_user_ids = [k['message_thread']['thread_key']['other_user_id'] for k in j if k['message_thread'].get('thread_type') == 'ONE_TO_ONE']
        pages_and_users = {}
        if len(pages_and_user_ids) != 0:
            pages_and_users = self._fetchInfo(*pages_and_user_ids)

        rtn = {}
        for i, entry in enumerate(j):
            entry = entry['message_thread']
            if entry.get('thread_type') == 'GROUP':
                _id = entry['thread_key']['thread_fbid']
                rtn[_id] = graphql_to_group(entry)
            elif entry.get('thread_type') == 'ROOM':
                _id = entry['thread_key']['thread_fbid']
                rtn[_id] = graphql_to_room(entry)
            elif entry.get('thread_type') == 'ONE_TO_ONE':
                _id = entry['thread_key']['other_user_id']
                if pages_and_users.get(_id) is None:
                    raise FBchatException('Could not fetch thread {}'.format(_id))
                entry.update(pages_and_users[_id])
                if entry['type'] == ThreadType.USER:
                    rtn[_id] = graphql_to_user(entry)
                else:
                    rtn[_id] = graphql_to_page(entry)
            else:
                raise FBchatException('{} had an unknown thread type: {}'.format(thread_ids[i], entry))

        return rtn

    def fetchThreadMessages(self, thread_id=None, limit=20, before=None):
        """
        Get the last messages in a thread

        :param thread_id: User/Group ID to get messages from. See :ref:`intro_threads`
        :param limit: Max. number of messages to retrieve
        :param before: A timestamp, indicating from which point to retrieve messages
        :type limit: int
        :type before: int
        :return: :class:`models.Message` objects
        :rtype: list
        :raises: FBchatException if request failed
        """

        thread_id, thread_type = self._getThread(thread_id, None)

        j = self.graphql_request(GraphQL(doc_id='1386147188135407', params={
            'id': thread_id,
            'message_limit': limit,
            'load_messages': True,
            'load_read_receipts': False,
            'before': before
        }))

        if j.get('message_thread') is None:
            raise FBchatException('Could not fetch thread {}: {}'.format(thread_id, j))

        return list(reversed([graphql_to_message(message) for message in j['message_thread']['messages']['nodes']]))

    def fetchThreadList(self, offset=None, limit=20, thread_location=ThreadLocation.INBOX, before=None):
        """Get thread list of your facebook account

        :param offset: Deprecated. Do not use!
        :param limit: Max. number of threads to retrieve. Capped at 20
        :param thread_location: models.ThreadLocation: INBOX, PENDING, ARCHIVED or OTHER
        :param before: A timestamp (in milliseconds), indicating from which point to retrieve threads
        :type limit: int
        :type before: int
        :return: :class:`models.Thread` objects
        :rtype: list
        :raises: FBchatException if request failed
        """

        if offset is not None:
            log.warning('Using `offset` in `fetchThreadList` is no longer supported, since Facebook migrated to the use of GraphQL in this request. Use `before` instead')

        if limit > 20 or limit < 1:
            raise FBchatUserError('`limit` should be between 1 and 20')

        if thread_location in ThreadLocation:
            loc_str = thread_location.value
        else:
            raise FBchatUserError('"thread_location" must be a value of ThreadLocation')

        j = self.graphql_request(GraphQL(doc_id='1349387578499440', params={
            'limit': limit,
            'tags': [loc_str],
            'before': before,
            'includeDeliveryReceipts': True,
            'includeSeqID': False
        }))

        return [graphql_to_thread(node) for node in j['viewer']['message_threads']['nodes']]

    def fetchUnread(self):
        """
        Get the unread thread list

        :return: List of unread thread ids
        :rtype: list
        :raises: FBchatException if request failed
        """
        form = {
            'folders[0]': 'inbox',
            'client': 'mercury',
            'last_action_timestamp': now() - 60*1000
            # 'last_action_timestamp': 0
        }

        j = self._post(self.req_url.UNREAD_THREADS, form, fix_request=True, as_json=True)

        return j['payload']['unread_thread_fbids'][0]['other_user_fbids']

    def fetchUnseen(self):
        """
        Get the unseen (new) thread list

        :return: List of unseen thread ids
        :rtype: list
        :raises: FBchatException if request failed
        """
        j = self._post(self.req_url.UNSEEN_THREADS, None, fix_request=True, as_json=True)

        return j['payload']['unseen_thread_fbids'][0]['other_user_fbids']

    def fetchImageUrl(self, image_id):
        """Fetches the url to the original image from an image attachment ID

        :param image_id: The image you want to fethc
        :type image_id: str
        :return: An url where you can download the original image
        :rtype: str
        :raises: FBChatException if request failed
        """
        image_id = str(image_id)
        j = check_request(self._get(ReqUrl.ATTACHMENT_PHOTO, query={'photo_id': str(image_id)}))

        url = get_jsmods_require(j, 3)
        if url is None:
            raise FBChatException('Could not fetch image url from: {}'.format(j))
        return url

    """
    END FETCH METHODS
    """

    """
    SEND METHODS
    """

    def _oldMessage(self, message):
        return message if isinstance(message, Message) else Message(text=message)

    def _getSendData(self, message=None, thread_id=None, thread_type=ThreadType.USER):
        """Returns the data needed to send a request to `SendURL`"""
        messageAndOTID = generateOfflineThreadingID()
        timestamp = now()
        data = {
            'client': self.client,
            'author' : 'fbid:' + str(self.uid),
            'timestamp' : timestamp,
            'source' : 'source:chat:web',
            'offline_threading_id': messageAndOTID,
            'message_id' : messageAndOTID,
            'threading_id': generateMessageID(self.client_id),
            'ephemeral_ttl_mode:': '0'
        }

        # Set recipient
        if thread_type in [ThreadType.USER, ThreadType.PAGE]:
            data['other_user_fbid'] = thread_id
        elif thread_type == ThreadType.GROUP:
            data['thread_fbid'] = thread_id

        if message is None:
            message = Message()

        if message.text or message.sticker or message.emoji_size:
            data['action_type'] = 'ma-type:user-generated-message'

        if message.text:
            data['body'] = message.text

        for i, mention in enumerate(message.mentions):
            data['profile_xmd[{}][id]'.format(i)] = mention.thread_id
            data['profile_xmd[{}][offset]'.format(i)] = mention.offset
            data['profile_xmd[{}][length]'.format(i)] = mention.length
            data['profile_xmd[{}][type]'.format(i)] = 'p'

        if message.emoji_size:
            if message.text:
                data['tags[0]'] = 'hot_emoji_size:' + message.emoji_size.name.lower()
            else:
                data['sticker_id'] = message.emoji_size.value

        if message.sticker:
            data['sticker_id'] = message.sticker.uid

        return data

    def _doSendRequest(self, data):
        """Sends the data to `SendURL`, and returns the message ID or None on failure"""
        j = self._post(self.req_url.SEND, data, fix_request=True, as_json=True)

        try:
            message_ids = [action['message_id'] for action in j['payload']['actions'] if 'message_id' in action]
            if len(message_ids) != 1:
                log.warning("Got multiple message ids' back: {}".format(message_ids))
            message_id = message_ids[0]
        except (KeyError, IndexError, TypeError) as e:
            raise FBchatException('Error when sending message: No message IDs could be found: {}'.format(j))

        # update JS token if received in response
        fb_dtsg = get_jsmods_require(j, 2)
        if fb_dtsg is not None:
            self.payloadDefault['fb_dtsg'] = fb_dtsg

        return message_id

    def send(self, message, thread_id=None, thread_type=ThreadType.USER):
        """
        Sends a message to a thread

        :param message: Message to send
        :param thread_id: User/Group ID to send to. See :ref:`intro_threads`
        :param thread_type: See :ref:`intro_threads`
        :type message: models.Message
        :type thread_type: models.ThreadType
        :return: :ref:`Message ID <intro_message_ids>` of the sent message
        :raises: FBchatException if request failed
        """
        thread_id, thread_type = self._getThread(thread_id, thread_type)
        data = self._getSendData(message=message, thread_id=thread_id, thread_type=thread_type)

        return self._doSendRequest(data)

    def sendMessage(self, message, thread_id=None, thread_type=ThreadType.USER):
        """
        Deprecated. Use :func:`fbchat.Client.send` instead
        """
        return self.send(Message(text=message), thread_id=thread_id, thread_type=thread_type)

    def sendEmoji(self, emoji=None, size=EmojiSize.SMALL, thread_id=None, thread_type=ThreadType.USER):
        """
        Deprecated. Use :func:`fbchat.Client.send` instead
        """
        return self.send(Message(text=emoji, emoji_size=size), thread_id=thread_id, thread_type=thread_type)

    def _uploadImage(self, image_path, data, mimetype):
        """Upload an image and get the image_id for sending in a message"""

        j = self._postFile(self.req_url.UPLOAD, {
            'file': (
                image_path,
                data,
                mimetype
            )
        }, fix_request=True, as_json=True)
        # Return the image_id
        if not mimetype == 'image/gif':
            return j['payload']['metadata'][0]['image_id']
        else:
            return j['payload']['metadata'][0]['gif_id']

    def sendImage(self, image_id, message=None, thread_id=None, thread_type=ThreadType.USER, is_gif=False):
        """
        Deprecated. Use :func:`fbchat.Client.send` instead
        """
        thread_id, thread_type = self._getThread(thread_id, thread_type)
        data = self._getSendData(message=self._oldMessage(message), thread_id=thread_id, thread_type=thread_type)

        data['action_type'] = 'ma-type:user-generated-message'
        data['has_attachment'] = True

        if not is_gif:
            data['image_ids[0]'] = image_id
        else:
            data['gif_ids[0]'] = image_id

        return self._doSendRequest(data)

    def sendRemoteImage(self, image_url, message=None, thread_id=None, thread_type=ThreadType.USER):
        """
        Sends an image from a URL to a thread

        :param image_url: URL of an image to upload and send
        :param message: Additional message
        :param thread_id: User/Group ID to send to. See :ref:`intro_threads`
        :param thread_type: See :ref:`intro_threads`
        :type thread_type: models.ThreadType
        :return: :ref:`Message ID <intro_message_ids>` of the sent image
        :raises: FBchatException if request failed
        """
        thread_id, thread_type = self._getThread(thread_id, thread_type)
        mimetype = guess_type(image_url)[0]
        is_gif = (mimetype == 'image/gif')
        remote_image = requests.get(image_url).content
        image_id = self._uploadImage(image_url, remote_image, mimetype)
        return self.sendImage(image_id=image_id, message=message, thread_id=thread_id, thread_type=thread_type, is_gif=is_gif)

    def sendLocalImage(self, image_path, message=None, thread_id=None, thread_type=ThreadType.USER):
        """
        Sends a local image to a thread

        :param image_path: Path of an image to upload and send
        :param message: Additional message
        :param thread_id: User/Group ID to send to. See :ref:`intro_threads`
        :param thread_type: See :ref:`intro_threads`
        :type thread_type: models.ThreadType
        :return: :ref:`Message ID <intro_message_ids>` of the sent image
        :raises: FBchatException if request failed
        """
        thread_id, thread_type = self._getThread(thread_id, thread_type)
        mimetype = guess_type(image_path)[0]
        is_gif = (mimetype == 'image/gif')
        image_id = self._uploadImage(image_path, open(image_path, 'rb'), mimetype)
        return self.sendImage(image_id=image_id, message=message, thread_id=thread_id, thread_type=thread_type, is_gif=is_gif)

    def addUsersToGroup(self, user_ids, thread_id=None):
        """
        Adds users to a group.

        :param user_ids: One or more user IDs to add
        :param thread_id: Group ID to add people to. See :ref:`intro_threads`
        :type user_ids: list
        :raises: FBchatException if request failed
        """
        thread_id, thread_type = self._getThread(thread_id, None)
        data = self._getSendData(thread_id=thread_id, thread_type=ThreadType.GROUP)

        data['action_type'] = 'ma-type:log-message'
        data['log_message_type'] = 'log:subscribe'

        if type(user_ids) is not list:
            user_ids = [user_ids]

        # Make list of users unique
        user_ids = set(user_ids)

        for i, user_id in enumerate(user_ids):
            if user_id == self.uid:
                raise FBchatUserError('Error when adding users: Cannot add self to group thread')
            else:
                data['log_message_data[added_participants][' + str(i) + ']'] = "fbid:" + str(user_id)

        return self._doSendRequest(data)

    def removeUserFromGroup(self, user_id, thread_id=None):
        """
        Removes users from a group.

        :param user_id: User ID to remove
        :param thread_id: Group ID to remove people from. See :ref:`intro_threads`
        :raises: FBchatException if request failed
        """

        thread_id, thread_type = self._getThread(thread_id, None)

        data = {
            "uid": user_id,
            "tid": thread_id
        }

        j = self._post(self.req_url.REMOVE_USER, data, fix_request=True, as_json=True)
        
    def changeThreadImage(self, image_id, thread_id=None, thread_type=ThreadType.USER):
        """
        Changes a thread image from an image id

        :param image_id: ID of uploaded image
        :param thread_id User/Group ID to change image. See :ref:`intro_threads`
        :param thread_type: See :ref:`intro_threads`
        :type thread_type: models.ThreadType
        :raises: FBchatException if request failed
        """
    
        thread_id, thread_type = self._getThread(thread_id, thread_type)
        
        if thread_type != ThreadType.GROUP:
            raise FBchatUserError('Can only change the image of group threads')
        else:
            data = {
                'thread_image_id': image_id,
                'thread_id': thread_id
            }

            j = self._post(self.req_url.THREAD_IMAGE, data, fix_request=True, as_json=True)
    
    def changeThreadImageRemote(self, image_url, thread_id=None, thread_type=ThreadType.USER):
        """
        Changes a thread image from a URL

        :param image_url: URL of an image to upload and change
        :param thread_id: User/Group ID to change image. See :ref:`intro_threads`
        :param thread_type: See :ref:`intro_threads`
        :type thread_type: models.ThreadType
        :raises: FBchatException if request failed
        """
    
        thread_id, thread_type = self._getThread(thread_id, thread_type)
        
        if thread_type != ThreadType.GROUP:
            raise FBchatUserError('Can only change the image of group threads')
        else:
            mimetype = guess_type(image_url)[0]
            is_gif = (mimetype == 'image/gif')
            remote_image = requests.get(image_url).content
            image_id = self._uploadImage(image_url, remote_image, mimetype)

            self.changeThreadImage(image_id, thread_id, thread_type)
    
    def changeThreadImageLocal(self, image_path, thread_id=None, thread_type=ThreadType.USER):
        """
        Changes a thread image from a local path

        :param image_path: Path of an image to upload and change
        :param thread_id: User/Group ID to change image. See :ref:`intro_threads`
        :param thread_type: See :ref:`intro_threads`
        :type thread_type: models.ThreadType
        :raises: FBchatException if request failed
        """
        
        thread_id, thread_type = self._getThread(thread_id, thread_type)
        
        if thread_type != ThreadType.GROUP:
            raise FBchatUserError('Can only change the image of group threads')
        else:
            mimetype = guess_type(image_path)[0]
            is_gif = (mimetype == 'image/gif')
            image_id = self._uploadImage(image_path, open(image_path, 'rb'), mimetype)

            self.changeThreadImage(image_id, thread_id, thread_type)

    def changeThreadTitle(self, title, thread_id=None, thread_type=ThreadType.USER):
        """
        Changes title of a thread.
        If this is executed on a user thread, this will change the nickname of that user, effectively changing the title

        :param title: New group thread title
        :param thread_id: Group ID to change title of. See :ref:`intro_threads`
        :param thread_type: See :ref:`intro_threads`
        :type thread_type: models.ThreadType
        :raises: FBchatException if request failed
        """

        thread_id, thread_type = self._getThread(thread_id, thread_type)
        
        if thread_type == ThreadType.USER:
            # The thread is a user, so we change the user's nickname
            return self.changeNickname(title, thread_id, thread_id=thread_id, thread_type=thread_type)
        else:
            data = {
                'thread_name': title,
                'thread_id': thread_id,
            }

            j = self._post(self.req_url.THREAD_NAME, data, fix_request=True, as_json=True)

    def changeNickname(self, nickname, user_id, thread_id=None, thread_type=ThreadType.USER):
        """
        Changes the nickname of a user in a thread

        :param nickname: New nickname
        :param user_id: User that will have their nickname changed
        :param thread_id: User/Group ID to change color of. See :ref:`intro_threads`
        :param thread_type: See :ref:`intro_threads`
        :type thread_type: models.ThreadType
        :raises: FBchatException if request failed
        """
        thread_id, thread_type = self._getThread(thread_id, thread_type)

        data = {
            'nickname': nickname,
            'participant_id': user_id,
            'thread_or_other_fbid': thread_id
        }

        j = self._post(self.req_url.THREAD_NICKNAME, data, fix_request=True, as_json=True)

    def changeThreadColor(self, color, thread_id=None):
        """
        Changes thread color

        :param color: New thread color
        :param thread_id: User/Group ID to change color of. See :ref:`intro_threads`
        :type color: models.ThreadColor
        :raises: FBchatException if request failed
        """
        thread_id, thread_type = self._getThread(thread_id, None)

        data = {
            'color_choice': color.value if color != ThreadColor.MESSENGER_BLUE else '',
            'thread_or_other_fbid': thread_id
        }

        j = self._post(self.req_url.THREAD_COLOR, data, fix_request=True, as_json=True)

    def changeThreadEmoji(self, emoji, thread_id=None):
        """
        Changes thread color

        Trivia: While changing the emoji, the Facebook web client actually sends multiple different requests, though only this one is required to make the change

        :param color: New thread emoji
        :param thread_id: User/Group ID to change emoji of. See :ref:`intro_threads`
        :raises: FBchatException if request failed
        """
        thread_id, thread_type = self._getThread(thread_id, None)

        data = {
            'emoji_choice': emoji,
            'thread_or_other_fbid': thread_id
        }

        j = self._post(self.req_url.THREAD_EMOJI, data, fix_request=True, as_json=True)

    def reactToMessage(self, message_id, reaction):
        """
        Reacts to a message

        :param message_id: :ref:`Message ID <intro_message_ids>` to react to
        :param reaction: Reaction emoji to use
        :type reaction: models.MessageReaction
        :raises: FBchatException if request failed
        """
        full_data = {
            "doc_id": 1491398900900362,
            "dpr": 1,
            "variables": {
                "data": {
                    "action": "ADD_REACTION",
                    "client_mutation_id": "1",
                    "actor_id": self.uid,
                    "message_id": str(message_id),
                    "reaction": reaction.value
                }
            }
        }
        try:
            url_part = urllib.parse.urlencode(full_data)
        except AttributeError:
            # This is a very hacky solution for python 2 support, please suggest a better one ;)
            url_part = urllib.urlencode(full_data)\
                .replace('u%27', '%27')\
                .replace('%5CU{}'.format(MessageReactionFix[reaction.value][0]), MessageReactionFix[reaction.value][1])

        j = self._post('{}/?{}'.format(self.req_url.MESSAGE_REACTION, url_part), fix_request=True, as_json=True)

    def eventReminder(self, thread_id, time, title, location='', location_id=''):
        """
        Sets an event reminder

        ..warning::
            Does not work in Python2.7

        ..todo::
            Make this work in Python2.7

        :param thread_id: User/Group ID to send event to. See :ref:`intro_threads`
        :param time: Event time (unix time stamp)
        :param title: Event title
        :param location: Event location name
        :param location_id: Event location ID
        :raises: FBchatException if request failed
        """
        full_data = {
            "event_type": "EVENT",
            "dpr": 1,
            "event_time" : time,
            "title" : title,
            "thread_id" : thread_id,
            "location_id" : location_id,
            "location_name" : location,
            "acontext": {
                "action_history": [{
                    "surface": "messenger_chat_tab",
                    "mechanism": "messenger_composer"
                }]
            }
        }
        url_part = urllib.parse.urlencode(full_data)

        j = self._post('{}/?{}'.format(self.req_url.EVENT_REMINDER, url_part), fix_request=True, as_json=True)


    def setTypingStatus(self, status, thread_id=None, thread_type=None):
        """
        Sets users typing status in a thread

        :param status: Specify the typing status
        :param thread_id: User/Group ID to change status in. See :ref:`intro_threads`
        :param thread_type: See :ref:`intro_threads`
        :type status: models.TypingStatus
        :type thread_type: models.ThreadType
        :raises: FBchatException if request failed
        """
        thread_id, thread_type = self._getThread(thread_id, thread_type)

        data = {
            "typ": status.value,
            "thread": thread_id,
            "to": thread_id if thread_type == ThreadType.USER else "",
            "source": "mercury-chat"
        }

        j = self._post(self.req_url.TYPING, data, fix_request=True, as_json=True)

    """
    END SEND METHODS
    """

    def markAsDelivered(self, thread_id, message_id):
        """
        Mark a message as delivered

        :param thread_id: User/Group ID to which the message belongs. See :ref:`intro_threads`
        :param message_id: Message ID to set as delivered. See :ref:`intro_threads`
        :return: Whether the request was successful
        :raises: FBchatException if request failed
        """
        data = {
            "message_ids[0]": message_id,
            "thread_ids[%s][0]" % thread_id: message_id
        }

        r = self._post(self.req_url.DELIVERED, data)
        return r.ok

    def markAsRead(self, thread_id):
        """
        Mark a thread as read
        All messages inside the thread will be marked as read

        :param thread_id: User/Group ID to set as read. See :ref:`intro_threads`
        :return: Whether the request was successful
        :raises: FBchatException if request failed
        """
        data = {
            "ids[%s]" % thread_id: 'true',
            "watermarkTimestamp": now(),
            "shouldSendReadReceipt": 'true',
        }

        r = self._post(self.req_url.READ_STATUS, data)
        return r.ok

    def markAsSeen(self):
        """
        .. todo::
            Documenting this
        """
        r = self._post(self.req_url.MARK_SEEN, {"seen_timestamp": 0})
        return r.ok

    def friendConnect(self, friend_id):
        """
        .. todo::
            Documenting this
        """
        data = {
            "to_friend": friend_id,
            "action": "confirm"
        }

        r = self._post(self.req_url.CONNECT, data)
        return r.ok

    def removeFriend(self, friend_id=None):
        """Removes a specifed friend from your friend list

        :param friend_id: The id of the friend that you want to remove
        :return: Returns error if the removing was unsuccessful, returns True when successful.
        """
        payload = {
            "friend_id": friend_id,
            "unref": "none",
            "confirm": "Confirm",
        }
        r = self._post(self.req_url.REMOVE_FRIEND, payload)
        query = parse_qs(urlparse(r.url).query)
        if "err" not in query:
            log.debug("Remove was successful!")
            return True
        else:
            log.warning("Error while removing friend")
            return False

    """
    LISTEN METHODS
    """

    def _ping(self, sticky, pool):
        data = {
            'channel': self.user_channel,
            'clientid': self.client_id,
            'partition': -2,
            'cap': 0,
            'uid': self.uid,
            'sticky_token': sticky,
            'sticky_pool': pool,
            'viewer_uid': self.uid,
            'state': 'active'
        }
        self._get(self.req_url.PING, data, fix_request=True, as_json=False)

    def _fetchSticky(self):
        """Call pull api to get sticky and pool parameter, newer api needs these parameters to work"""

        data = {
            "msgs_recv": 0,
            "channel": self.user_channel,
            "clientid": self.client_id
        }

        j = self._get(self.req_url.STICKY, data, fix_request=True, as_json=True)

        if j.get('lb_info') is None:
            raise FBchatException('Missing lb_info: {}'.format(j))

        return j['lb_info']['sticky'], j['lb_info']['pool']

    def _pullMessage(self, sticky, pool):
        """Call pull api with seq value to get message data."""

        data = {
            "msgs_recv": 0,
            "sticky_token": sticky,
            "sticky_pool": pool,
            "clientid": self.client_id,
        }

        j = self._get(ReqUrl.STICKY, data, fix_request=True, as_json=True)

        self.seq = j.get('seq', '0')
        return j

    def _parseMessage(self, content):
        """Get message and author name from content. May contain multiple messages in the content."""

        if 'ms' not in content: return

        for m in content["ms"]:
            mtype = m.get("type")
            try:
                # Things that directly change chat
                if mtype == "delta":

                    def getThreadIdAndThreadType(msg_metadata):
                        """Returns a tuple consisting of thread ID and thread type"""
                        id_thread = None
                        type_thread = None
                        if 'threadFbId' in msg_metadata['threadKey']:
                            id_thread = str(msg_metadata['threadKey']['threadFbId'])
                            type_thread = ThreadType.GROUP
                        elif 'otherUserFbId' in msg_metadata['threadKey']:
                            id_thread = str(msg_metadata['threadKey']['otherUserFbId'])
                            type_thread = ThreadType.USER
                        return id_thread, type_thread

                    delta = m["delta"]
                    delta_type = delta.get("type")
                    metadata = delta.get("messageMetadata")

                    if metadata:
                        mid = metadata["messageId"]
                        author_id = str(metadata['actorFbId'])
                        ts = int(metadata.get("timestamp"))

                    # Added participants
                    if 'addedParticipants' in delta:
                        added_ids = [str(x['userFbId']) for x in delta['addedParticipants']]
                        thread_id = str(metadata['threadKey']['threadFbId'])
                        self.onPeopleAdded(mid=mid, added_ids=added_ids, author_id=author_id, thread_id=thread_id,
                                           ts=ts, msg=m)

                    # Left/removed participants
                    elif 'leftParticipantFbId' in delta:
                        removed_id = str(delta['leftParticipantFbId'])
                        thread_id = str(metadata['threadKey']['threadFbId'])
                        self.onPersonRemoved(mid=mid, removed_id=removed_id, author_id=author_id, thread_id=thread_id,
                                             ts=ts, msg=m)

                    # Color change
                    elif delta_type == "change_thread_theme":
                        new_color = graphql_color_to_enum(delta["untypedData"]["theme_color"])
                        thread_id, thread_type = getThreadIdAndThreadType(metadata)
                        self.onColorChange(mid=mid, author_id=author_id, new_color=new_color, thread_id=thread_id,
                                           thread_type=thread_type, ts=ts, metadata=metadata, msg=m)

                    # Emoji change
                    elif delta_type == "change_thread_icon":
                        new_emoji = delta["untypedData"]["thread_icon"]
                        thread_id, thread_type = getThreadIdAndThreadType(metadata)
                        self.onEmojiChange(mid=mid, author_id=author_id, new_emoji=new_emoji, thread_id=thread_id,
                                           thread_type=thread_type, ts=ts, metadata=metadata, msg=m)

                    # Thread title change
                    elif delta.get("class") == "ThreadName":
                        new_title = delta["name"]
                        thread_id, thread_type = getThreadIdAndThreadType(metadata)
                        self.onTitleChange(mid=mid, author_id=author_id, new_title=new_title, thread_id=thread_id,
                                           thread_type=thread_type, ts=ts, metadata=metadata, msg=m)

                    # Nickname change
                    elif delta_type == "change_thread_nickname":
                        changed_for = str(delta["untypedData"]["participant_id"])
                        new_nickname = delta["untypedData"]["nickname"]
                        thread_id, thread_type = getThreadIdAndThreadType(metadata)
                        self.onNicknameChange(mid=mid, author_id=author_id, changed_for=changed_for,
                                              new_nickname=new_nickname,
                                              thread_id=thread_id, thread_type=thread_type, ts=ts, metadata=metadata, msg=m)

                    # Message delivered
                    elif delta.get("class") == "DeliveryReceipt":
                        message_ids = delta["messageIds"]
                        delivered_for = str(delta.get("actorFbId") or delta["threadKey"]["otherUserFbId"])
                        ts = int(delta["deliveredWatermarkTimestampMs"])
                        thread_id, thread_type = getThreadIdAndThreadType(delta)
                        self.onMessageDelivered(msg_ids=message_ids, delivered_for=delivered_for,
                                                thread_id=thread_id, thread_type=thread_type, ts=ts, metadata=metadata, msg=m)

                    # Message seen
                    elif delta.get("class") == "ReadReceipt":
                        seen_by = str(delta.get("actorFbId") or delta["threadKey"]["otherUserFbId"])
                        seen_ts = int(delta["actionTimestampMs"])
                        delivered_ts = int(delta["watermarkTimestampMs"])
                        thread_id, thread_type = getThreadIdAndThreadType(delta)
                        self.onMessageSeen(seen_by=seen_by, thread_id=thread_id, thread_type=thread_type,
                                           seen_ts=seen_ts, ts=delivered_ts, metadata=metadata, msg=m)

                    # Messages marked as seen
                    elif delta.get("class") == "MarkRead":
                        seen_ts = int(delta.get("actionTimestampMs") or delta.get("actionTimestamp"))
                        delivered_ts = int(delta.get("watermarkTimestampMs") or delta.get("watermarkTimestamp"))

                        threads = []
                        if "folders" not in delta:
                            threads = [getThreadIdAndThreadType({"threadKey": thr}) for thr in delta.get("threadKeys")]

                        # thread_id, thread_type = getThreadIdAndThreadType(delta)
                        self.onMarkedSeen(threads=threads, seen_ts=seen_ts, ts=delivered_ts, metadata=delta, msg=m)

                    # New message
                    elif delta.get("class") == "NewMessage":
                        mentions = []
                        if delta.get('data') and delta['data'].get('prng'):
                            try:
                                mentions = [Mention(str(mention.get('i')), offset=mention.get('o'), length=mention.get('l')) for mention in parse_json(delta['data']['prng'])]
                            except Exception:
                                log.exception('An exception occured while reading attachments')

                        sticker = None
                        attachments = []
                        if delta.get('attachments'):
                            try:
                                for a in delta['attachments']:
                                    mercury = a['mercury']
                                    if mercury.get('blob_attachment'):
                                        image_metadata = a.get('imageMetadata', {})
                                        attach_type = mercury['blob_attachment']['__typename']
                                        attachment = graphql_to_attachment(mercury.get('blob_attachment', {}))

                                        if attach_type == ['MessageFile', 'MessageVideo', 'MessageAudio']:
                                            # TODO: Add more data here for audio files
                                            attachment.size = int(a['fileSize'])
                                        attachments.append(attachment)
                                    elif mercury.get('sticker_attachment'):
                                        sticker = graphql_to_sticker(a['mercury']['sticker_attachment'])
                                    elif mercury.get('extensible_attachment'):
                                        # TODO: Add more data here for shared stuff (URLs, events and so on)
                                        pass
                            except Exception:
                                log.exception('An exception occured while reading attachments: {}'.format(delta['attachments']))

                        if metadata and metadata.get('tags'):
                            emoji_size = get_emojisize_from_tags(metadata.get('tags'))

                        message = Message(
                            text=delta.get('body'),
                            mentions=mentions,
                            emoji_size=emoji_size,
                            sticker=sticker,
                            attachments=attachments
                        )
                        message.uid = mid
                        message.author = author_id
                        message.timestamp = ts
                        #message.reactions = {}
                        thread_id, thread_type = getThreadIdAndThreadType(metadata)
                        self.onMessage(mid=mid, author_id=author_id, message=delta.get('body', ''), message_object=message,
                                       thread_id=thread_id, thread_type=thread_type, ts=ts, metadata=metadata, msg=m)

                    # Unknown message type
                    else:
                        self.onUnknownMesssageType(msg=m)

                # Inbox
                elif mtype == "inbox":
                    self.onInbox(unseen=m["unseen"], unread=m["unread"], recent_unread=m["recent_unread"], msg=m)

                # Typing
                elif mtype == "typ" or mtype == "ttyp":
                    author_id = str(m.get("from"))
                    thread_id = m.get("thread_fbid")
                    if thread_id:
                        thread_type = ThreadType.GROUP
                        thread_id = str(thread_id)
                    else:
                        thread_type = ThreadType.USER
                        if author_id == self.uid:
                            thread_id = m.get("to")
                        else:
                            thread_id = author_id
                    typing_status = TypingStatus(m.get("st"))
                    self.onTyping(author_id=author_id, status=typing_status, thread_id=thread_id, thread_type=thread_type, msg=m)

                # Delivered

                # Seen
                # elif mtype == "m_read_receipt":
                #
                #     self.onSeen(m.get('realtime_viewer_fbid'), m.get('reader'), m.get('time'))

                elif mtype in ['jewel_requests_add']:
                    from_id = m['from']
                    self.onFriendRequest(from_id=from_id, msg=m)

                # Happens on every login
                elif mtype == "qprimer":
                    self.onQprimer(ts=m.get("made"), msg=m)

                # Is sent before any other message
                elif mtype == "deltaflow":
                    pass

                # Chat timestamp
                elif mtype == "chatproxy-presence":
                    buddylist = {}
                    for _id in m.get('buddyList', {}):
                        payload = m['buddyList'][_id]
                        buddylist[_id] = payload.get('lat')
                    self.onChatTimestamp(buddylist=buddylist, msg=m)

                # Unknown message type
                else:
                    self.onUnknownMesssageType(msg=m)

            except Exception as e:
                self.onMessageError(exception=e, msg=m)

    def startListening(self):
        """
        Start listening from an external event loop

        :raises: FBchatException if request failed
        """
        self.listening = True
        self.sticky, self.pool = self._fetchSticky()

    def doOneListen(self, markAlive=True):
        """
        Does one cycle of the listening loop.
        This method is useful if you want to control fbchat from an external event loop

        :param markAlive: Whether this should ping the Facebook server before running
        :type markAlive: bool
        :return: Whether the loop should keep running
        :rtype: bool
        """
        try:
            if markAlive:
                self._ping(self.sticky, self.pool)
            content = self._pullMessage(self.sticky, self.pool)
            if content:
                self._parseMessage(content)
        except KeyboardInterrupt:
            return False
        except requests.Timeout:
            pass
        except requests.ConnectionError:
            # If the client has lost their internet connection, keep trying every 30 seconds
            time.sleep(30)
        except FBchatFacebookError as e:
            # Fix 502 and 503 pull errors
            if e.request_status_code in [502, 503]:
                self.req_url.change_pull_channel()
                self.startListening()
            else:
                raise e
        except Exception as e:
            return self.onListenError(exception=e)

        return True

    def stopListening(self):
        """Cleans up the variables from startListening"""
        self.listening = False
        self.sticky, self.pool = (None, None)

    def listen(self, markAlive=True):
        """
        Initializes and runs the listening loop continually

        :param markAlive: Whether this should ping the Facebook server each time the loop runs
        :type markAlive: bool
        """
        self.startListening()
        self.onListening()

        while self.listening and self.doOneListen(markAlive):
            pass

        self.stopListening()

    """
    END LISTEN METHODS
    """

    """
    EVENTS
    """

    def onLoggingIn(self, email=None):
        """
        Called when the client is logging in

        :param email: The email of the client
        """
        log.info("Logging in {}...".format(email))

    def on2FACode(self):
        """Called when a 2FA code is needed to progress"""
        return input('Please enter your 2FA code --> ')

    def onLoggedIn(self, email=None):
        """
        Called when the client is successfully logged in

        :param email: The email of the client
        """
        log.info("Login of {} successful.".format(email))

    def onListening(self):
        """Called when the client is listening"""
        log.info("Listening...")

    def onListenError(self, exception=None):
        """
        Called when an error was encountered while listening

        :param exception: The exception that was encountered
        :return: Whether the loop should keep running
        """
        log.exception('Got exception while listening')
        return True


    def onMessage(self, mid=None, author_id=None, message=None, message_object=None, thread_id=None, thread_type=ThreadType.USER, ts=None, metadata=None, msg=None):
        """
        Called when the client is listening, and somebody sends a message

        :param mid: The message ID
        :param author_id: The ID of the author
        :param message: (deprecated. Use `message_object.text` instead)
        :param message_object: The message (As a `Message` object)
        :param thread_id: Thread ID that the message was sent to. See :ref:`intro_threads`
        :param thread_type: Type of thread that the message was sent to. See :ref:`intro_threads`
        :param ts: The timestamp of the message
        :param metadata: Extra metadata about the message
        :param msg: A full set of the data recieved
        :type message_object: models.Message
        :type thread_type: models.ThreadType
        """
        log.info("{} from {} in {}".format(message_object, thread_id, thread_type.name))

    def onColorChange(self, mid=None, author_id=None, new_color=None, thread_id=None, thread_type=ThreadType.USER, ts=None, metadata=None, msg=None):
        """
        Called when the client is listening, and somebody changes a thread's color

        :param mid: The action ID
        :param author_id: The ID of the person who changed the color
        :param new_color: The new color
        :param thread_id: Thread ID that the action was sent to. See :ref:`intro_threads`
        :param thread_type: Type of thread that the action was sent to. See :ref:`intro_threads`
        :param ts: A timestamp of the action
        :param metadata: Extra metadata about the action
        :param msg: A full set of the data recieved
        :type new_color: models.ThreadColor
        :type thread_type: models.ThreadType
        """
        log.info("Color change from {} in {} ({}): {}".format(author_id, thread_id, thread_type.name, new_color))

    def onEmojiChange(self, mid=None, author_id=None, new_emoji=None, thread_id=None, thread_type=ThreadType.USER, ts=None, metadata=None, msg=None):
        """
        Called when the client is listening, and somebody changes a thread's emoji

        :param mid: The action ID
        :param author_id: The ID of the person who changed the emoji
        :param new_emoji: The new emoji
        :param thread_id: Thread ID that the action was sent to. See :ref:`intro_threads`
        :param thread_type: Type of thread that the action was sent to. See :ref:`intro_threads`
        :param ts: A timestamp of the action
        :param metadata: Extra metadata about the action
        :param msg: A full set of the data recieved
        :type thread_type: models.ThreadType
        """
        log.info("Emoji change from {} in {} ({}): {}".format(author_id, thread_id, thread_type.name, new_emoji))

    def onTitleChange(self, mid=None, author_id=None, new_title=None, thread_id=None, thread_type=ThreadType.USER, ts=None, metadata=None, msg=None):
        """
        Called when the client is listening, and somebody changes the title of a thread

        :param mid: The action ID
        :param author_id: The ID of the person who changed the title
        :param new_title: The new title
        :param thread_id: Thread ID that the action was sent to. See :ref:`intro_threads`
        :param thread_type: Type of thread that the action was sent to. See :ref:`intro_threads`
        :param ts: A timestamp of the action
        :param metadata: Extra metadata about the action
        :param msg: A full set of the data recieved
        :type thread_type: models.ThreadType
        """
        log.info("Title change from {} in {} ({}): {}".format(author_id, thread_id, thread_type.name, new_title))

    def onNicknameChange(self, mid=None, author_id=None, changed_for=None, new_nickname=None, thread_id=None, thread_type=ThreadType.USER, ts=None, metadata=None, msg=None):
        """
        Called when the client is listening, and somebody changes the nickname of a person

        :param mid: The action ID
        :param author_id: The ID of the person who changed the nickname
        :param changed_for: The ID of the person whom got their nickname changed
        :param new_nickname: The new nickname
        :param thread_id: Thread ID that the action was sent to. See :ref:`intro_threads`
        :param thread_type: Type of thread that the action was sent to. See :ref:`intro_threads`
        :param ts: A timestamp of the action
        :param metadata: Extra metadata about the action
        :param msg: A full set of the data recieved
        :type thread_type: models.ThreadType
        """
        log.info("Nickname change from {} in {} ({}) for {}: {}".format(author_id, thread_id, thread_type.name, changed_for, new_nickname))


    def onMessageSeen(self, seen_by=None, thread_id=None, thread_type=ThreadType.USER, seen_ts=None, ts=None, metadata=None, msg=None):
        """
        Called when the client is listening, and somebody marks a message as seen

        :param seen_by: The ID of the person who marked the message as seen
        :param thread_id: Thread ID that the action was sent to. See :ref:`intro_threads`
        :param thread_type: Type of thread that the action was sent to. See :ref:`intro_threads`
        :param seen_ts: A timestamp of when the person saw the message
        :param ts: A timestamp of the action
        :param metadata: Extra metadata about the action
        :param msg: A full set of the data recieved
        :type thread_type: models.ThreadType
        """
        log.info("Messages seen by {} in {} ({}) at {}s".format(seen_by, thread_id, thread_type.name, seen_ts/1000))

    def onMessageDelivered(self, msg_ids=None, delivered_for=None, thread_id=None, thread_type=ThreadType.USER, ts=None, metadata=None, msg=None):
        """
        Called when the client is listening, and somebody marks messages as delivered

        :param msg_ids: The messages that are marked as delivered
        :param delivered_for: The person that marked the messages as delivered
        :param thread_id: Thread ID that the action was sent to. See :ref:`intro_threads`
        :param thread_type: Type of thread that the action was sent to. See :ref:`intro_threads`
        :param ts: A timestamp of the action
        :param metadata: Extra metadata about the action
        :param msg: A full set of the data recieved
        :type thread_type: models.ThreadType
        """
        log.info("Messages {} delivered to {} in {} ({}) at {}s".format(msg_ids, delivered_for, thread_id, thread_type.name, ts/1000))

    def onMarkedSeen(self, threads=None, seen_ts=None, ts=None, metadata=None, msg=None):
        """
        Called when the client is listening, and the client has successfully marked threads as seen

        :param threads: The threads that were marked
        :param author_id: The ID of the person who changed the emoji
        :param seen_ts: A timestamp of when the threads were seen
        :param ts: A timestamp of the action
        :param metadata: Extra metadata about the action
        :param msg: A full set of the data recieved
        :type thread_type: models.ThreadType
        """
        log.info("Marked messages as seen in threads {} at {}s".format([(x[0], x[1].name) for x in threads], seen_ts/1000))


    def onPeopleAdded(self, mid=None, added_ids=None, author_id=None, thread_id=None, ts=None, msg=None):
        """
        Called when the client is listening, and somebody adds people to a group thread

        :param mid: The action ID
        :param added_ids: The IDs of the people who got added
        :param author_id: The ID of the person who added the people
        :param thread_id: Thread ID that the action was sent to. See :ref:`intro_threads`
        :param ts: A timestamp of the action
        :param msg: A full set of the data recieved
        """
        log.info("{} added: {}".format(author_id, ', '.join(added_ids)))

    def onPersonRemoved(self, mid=None, removed_id=None, author_id=None, thread_id=None, ts=None, msg=None):
        """
        Called when the client is listening, and somebody removes a person from a group thread

        :param mid: The action ID
        :param removed_id: The ID of the person who got removed
        :param author_id: The ID of the person who removed the person
        :param thread_id: Thread ID that the action was sent to. See :ref:`intro_threads`
        :param ts: A timestamp of the action
        :param msg: A full set of the data recieved
        """
        log.info("{} removed: {}".format(author_id, removed_id))

    def onFriendRequest(self, from_id=None, msg=None):
        """
        Called when the client is listening, and somebody sends a friend request

        :param from_id: The ID of the person that sent the request
        :param msg: A full set of the data recieved
        """
        log.info("Friend request from {}".format(from_id))

    def onInbox(self, unseen=None, unread=None, recent_unread=None, msg=None):
        """
        .. todo::
            Documenting this

        :param unseen: --
        :param unread: --
        :param recent_unread: --
        :param msg: A full set of the data recieved
        """
        log.info('Inbox event: {}, {}, {}'.format(unseen, unread, recent_unread))

    def onTyping(self, author_id=None, status=None, thread_id=None, thread_type=None, msg=None):
        """
        Called when the client is listening, and somebody starts or stops typing into a chat

        :param author_id: The ID of the person who sent the action
        :param status: The typing status
        :param thread_id: Thread ID that the action was sent to. See :ref:`intro_threads`
        :param thread_type: Type of thread that the action was sent to. See :ref:`intro_threads`
        :param msg: A full set of the data recieved
        :type typing_status: models.TypingStatus
        :type thread_type: models.ThreadType
        """
        pass

    def onQprimer(self, ts=None, msg=None):
        """
        Called when the client just started listening

        :param ts: A timestamp of the action
        :param msg: A full set of the data recieved
        """
        pass

    def onChatTimestamp(self, buddylist=None, msg=None):
        """
        Called when the client receives chat online presence update

        :param buddylist: A list of dicts with friend id and last seen timestamp
        :param msg: A full set of the data recieved
        """
        log.debug('Chat Timestamps received: {}'.format(buddylist))

    def onUnknownMesssageType(self, msg=None):
        """
        Called when the client is listening, and some unknown data was recieved

        :param msg: A full set of the data recieved
        """
        log.debug('Unknown message received: {}'.format(msg))

    def onMessageError(self, exception=None, msg=None):
        """
        Called when an error was encountered while parsing recieved data

        :param exception: The exception that was encountered
        :param msg: A full set of the data recieved
        """
        log.exception('Exception in parsing of {}'.format(msg))

    """
    END EVENTS
    """
=======
from .base import Base
from .get import Get
from .listener import Listener
from .message_management import MessageManagement
from .search import Search
from .send import Send
from .thread_control import ThreadControl
from .thread_interraction import ThreadInterraction
from .thread_options import ThreadOptions


# Actual order here is still to be determined
class Client(ThreadOptions, ThreadInterraction, ThreadControl, Send, Search,
             MessageManagement, Get, Listener, Base):
    pass
>>>>>>> 312133ba
<|MERGE_RESOLUTION|>--- conflicted
+++ resolved
@@ -1,2009 +1,6 @@
 # -*- coding: UTF-8 -*-
 
 from __future__ import unicode_literals
-<<<<<<< HEAD
-import requests
-import urllib
-from uuid import uuid1
-from random import choice
-from bs4 import BeautifulSoup as bs
-from mimetypes import guess_type
-from .utils import *
-from .models import *
-from .graphql import *
-import time
-try:
-    from urllib.parse import urlparse, parse_qs
-except ImportError:
-    from urlparse import urlparse, parse_qs
-
-
-class Client(object):
-    """A client for the Facebook Chat (Messenger).
-
-    See https://fbchat.readthedocs.io for complete documentation of the API.
-    """
-
-    ssl_verify = True
-    """Verify ssl certificate, set to False to allow debugging with a proxy"""
-    listening = False
-    """Whether the client is listening. Used when creating an external event loop to determine when to stop listening"""
-    uid = None
-    """
-    The ID of the client.
-    Can be used as `thread_id`. See :ref:`intro_threads` for more info.
-
-    Note: Modifying this results in undefined behaviour
-    """
-
-    def __init__(self, email, password, user_agent=None, max_tries=5, session_cookies=None, logging_level=logging.INFO):
-        """Initializes and logs in the client
-
-        :param email: Facebook `email`, `id` or `phone number`
-        :param password: Facebook account password
-        :param user_agent: Custom user agent to use when sending requests. If `None`, user agent will be chosen from a premade list (see :any:`utils.USER_AGENTS`)
-        :param max_tries: Maximum number of times to try logging in
-        :param session_cookies: Cookies from a previous session (Will default to login if these are invalid)
-        :param logging_level: Configures the `logging level <https://docs.python.org/3/library/logging.html#logging-levels>`_. Defaults to `INFO`
-        :type max_tries: int
-        :type session_cookies: dict
-        :type logging_level: int
-        :raises: FBchatException on failed login
-        """
-
-        self.sticky, self.pool = (None, None)
-        self._session = requests.session()
-        self.req_counter = 1
-        self.seq = "0"
-        self.payloadDefault = {}
-        self.client = 'mercury'
-        self.default_thread_id = None
-        self.default_thread_type = None
-        self.req_url = ReqUrl()
-
-        if not user_agent:
-            user_agent = choice(USER_AGENTS)
-
-        self._header = {
-            'Content-Type' : 'application/x-www-form-urlencoded',
-            'Referer' : self.req_url.BASE,
-            'Origin' : self.req_url.BASE,
-            'User-Agent' : user_agent,
-            'Connection' : 'keep-alive',
-        }
-
-        handler.setLevel(logging_level)
-
-        # If session cookies aren't set, not properly loaded or gives us an invalid session, then do the login
-        if not session_cookies or not self.setSession(session_cookies) or not self.isLoggedIn():
-            self.login(email, password, max_tries)
-        else:
-            self.email = email
-            self.password = password
-
-    """
-    INTERNAL REQUEST METHODS
-    """
-
-    def _generatePayload(self, query):
-        """Adds the following defaults to the payload:
-          __rev, __user, __a, ttstamp, fb_dtsg, __req
-        """
-        payload = self.payloadDefault.copy()
-        if query:
-            payload.update(query)
-        payload['__req'] = str_base(self.req_counter, 36)
-        payload['seq'] = self.seq
-        self.req_counter += 1
-        return payload
-
-    def _fix_fb_errors(self, error_code):
-        """
-        This fixes "Please try closing and re-opening your browser window" errors (1357004)
-        This error usually happens after 1-2 days of inactivity
-        It may be a bad idea to do this in an exception handler, if you have a better method, please suggest it!
-        """
-        if error_code == '1357004':
-            log.warning('Got error #1357004. Doing a _postLogin, and resending request')
-            self._postLogin()
-            return True
-        return False
-
-    def _get(self, url, query=None, timeout=30, fix_request=False, as_json=False, error_retries=3):
-        payload = self._generatePayload(query)
-        r = self._session.get(url, headers=self._header, params=payload, timeout=timeout, verify=self.ssl_verify)
-        if not fix_request:
-            return r
-        try:
-            return check_request(r, as_json=as_json)
-        except FBchatFacebookError as e:
-            if error_retries > 0 and self._fix_fb_errors(e.fb_error_code):
-                return self._get(url, query=query, timeout=timeout, fix_request=fix_request, as_json=as_json, error_retries=error_retries-1)
-            raise e
-
-    def _post(self, url, query=None, timeout=30, fix_request=False, as_json=False, error_retries=3):
-        payload = self._generatePayload(query)
-        r = self._session.post(url, headers=self._header, data=payload, timeout=timeout, verify=self.ssl_verify)
-        if not fix_request:
-            return r
-        try:
-            return check_request(r, as_json=as_json)
-        except FBchatFacebookError as e:
-            if error_retries > 0 and self._fix_fb_errors(e.fb_error_code):
-                return self._post(url, query=query, timeout=timeout, fix_request=fix_request, as_json=as_json, error_retries=error_retries-1)
-            raise e
-
-    def _graphql(self, payload, error_retries=3):
-        content = self._post(self.req_url.GRAPHQL, payload, fix_request=True, as_json=False)
-        try:
-            return graphql_response_to_json(content)
-        except FBchatFacebookError as e:
-            if error_retries > 0 and self._fix_fb_errors(e.fb_error_code):
-                return self._graphql(payload, error_retries=error_retries-1)
-            raise e
-
-    def _cleanGet(self, url, query=None, timeout=30, allow_redirects=True):
-        return self._session.get(url, headers=self._header, params=query, timeout=timeout, verify=self.ssl_verify,
-                                 allow_redirects=allow_redirects)
-
-    def _cleanPost(self, url, query=None, timeout=30):
-        self.req_counter += 1
-        return self._session.post(url, headers=self._header, data=query, timeout=timeout, verify=self.ssl_verify)
-
-    def _postFile(self, url, files=None, query=None, timeout=30, fix_request=False, as_json=False, error_retries=3):
-        payload=self._generatePayload(query)
-        # Removes 'Content-Type' from the header
-        headers = dict((i, self._header[i]) for i in self._header if i != 'Content-Type')
-        r = self._session.post(url, headers=headers, data=payload, timeout=timeout, files=files, verify=self.ssl_verify)
-        if not fix_request:
-            return r
-        try:
-            return check_request(r, as_json=as_json)
-        except FBchatFacebookError as e:
-            if error_retries > 0 and self._fix_fb_errors(e.fb_error_code):
-                return self._postFile(url, files=files, query=query, timeout=timeout, fix_request=fix_request, as_json=as_json, error_retries=error_retries-1)
-            raise e
-
-    def graphql_requests(self, *queries):
-        """
-        .. todo::
-            Documenting this
-
-        :raises: FBchatException if request failed
-        """
-
-        return tuple(self._graphql({
-            'method': 'GET',
-            'response_format': 'json',
-            'queries': graphql_queries_to_json(*queries)
-        }))
-
-    def graphql_request(self, query):
-        """
-        Shorthand for `graphql_requests(query)[0]`
-
-        :raises: FBchatException if request failed
-        """
-        return self.graphql_requests(query)[0]
-
-    """
-    END INTERNAL REQUEST METHODS
-    """
-
-    """
-    LOGIN METHODS
-    """
-
-    def _resetValues(self):
-        self.payloadDefault={}
-        self._session = requests.session()
-        self.req_counter = 1
-        self.seq = "0"
-        self.uid = None
-
-    def _postLogin(self):
-        self.payloadDefault = {}
-        self.client_id = hex(int(random()*2147483648))[2:]
-        self.start_time = now()
-        self.uid = self._session.cookies.get_dict().get('c_user')
-        if self.uid is None:
-            raise FBchatException('Could not find c_user cookie')
-        self.uid = str(self.uid)
-        self.user_channel = "p_" + self.uid
-        self.ttstamp = ''
-
-        r = self._get(self.req_url.BASE)
-        soup = bs(r.text, "html.parser")
-
-        fb_dtsg_element = soup.find("input", {'name': 'fb_dtsg'})
-        if fb_dtsg_element:
-            self.fb_dtsg = fb_dtsg_element['value']
-        else:
-            self.fb_dtsg = re.search(r'name="fb_dtsg" value="(.*?)"', r.text).group(1)
-
-
-        fb_h_element = soup.find("input", {'name':'h'})
-        if fb_h_element:
-            self.fb_h = fb_h_element['value']
-
-        for i in self.fb_dtsg:
-            self.ttstamp += str(ord(i))
-        self.ttstamp += '2'
-        # Set default payload
-        self.payloadDefault['__rev'] = int(r.text.split('"client_revision":',1)[1].split(",",1)[0])
-        self.payloadDefault['__user'] = self.uid
-        self.payloadDefault['__a'] = '1'
-        self.payloadDefault['ttstamp'] = self.ttstamp
-        self.payloadDefault['fb_dtsg'] = self.fb_dtsg
-
-        self.form = {
-            'channel' : self.user_channel,
-            'partition' : '-2',
-            'clientid' : self.client_id,
-            'viewer_uid' : self.uid,
-            'uid' : self.uid,
-            'state' : 'active',
-            'format' : 'json',
-            'idle' : 0,
-            'cap' : '8'
-        }
-
-        self.prev = now()
-        self.tmp_prev = now()
-        self.last_sync = now()
-
-    def _login(self):
-        if not (self.email and self.password):
-            raise FBchatUserError("Email and password not found.")
-
-        soup = bs(self._get(self.req_url.MOBILE).text, "html.parser")
-        data = dict((elem['name'], elem['value']) for elem in soup.findAll("input") if elem.has_attr('value') and elem.has_attr('name'))
-        data['email'] = self.email
-        data['pass'] = self.password
-        data['login'] = 'Log In'
-
-        r = self._cleanPost(self.req_url.LOGIN, data)
-
-        # Usually, 'Checkpoint' will refer to 2FA
-        if ('checkpoint' in r.url
-                and ('enter security code to continue' in r.text.lower()
-                    or 'enter login code to continue' in r.text.lower())):
-            r = self._2FA(r)
-
-        # Sometimes Facebook tries to show the user a "Save Device" dialog
-        if 'save-device' in r.url:
-            r = self._cleanGet(self.req_url.SAVE_DEVICE)
-
-        if 'home' in r.url:
-            self._postLogin()
-            return True, r.url
-        else:
-            return False, r.url
-
-    def _2FA(self, r):
-        soup = bs(r.text, "html.parser")
-        data = dict()
-
-        s = self.on2FACode()
-
-        data['approvals_code'] = s
-        data['fb_dtsg'] = soup.find("input", {'name':'fb_dtsg'})['value']
-        data['nh'] = soup.find("input", {'name':'nh'})['value']
-        data['submit[Submit Code]'] = 'Submit Code'
-        data['codes_submitted'] = 0
-        log.info('Submitting 2FA code.')
-
-        r = self._cleanPost(self.req_url.CHECKPOINT, data)
-
-        if 'home' in r.url:
-            return r
-
-        del(data['approvals_code'])
-        del(data['submit[Submit Code]'])
-        del(data['codes_submitted'])
-
-        data['name_action_selected'] = 'save_device'
-        data['submit[Continue]'] = 'Continue'
-        log.info('Saving browser.')  # At this stage, we have dtsg, nh, name_action_selected, submit[Continue]
-        r = self._cleanPost(self.req_url.CHECKPOINT, data)
-
-        if 'home' in r.url:
-            return r
-
-        del(data['name_action_selected'])
-        log.info('Starting Facebook checkup flow.')  # At this stage, we have dtsg, nh, submit[Continue]
-        r = self._cleanPost(self.req_url.CHECKPOINT, data)
-
-        if 'home' in r.url:
-            return r
-
-        del(data['submit[Continue]'])
-        data['submit[This was me]'] = 'This Was Me'
-        log.info('Verifying login attempt.')  # At this stage, we have dtsg, nh, submit[This was me]
-        r = self._cleanPost(self.req_url.CHECKPOINT, data)
-
-        if 'home' in r.url:
-            return r
-
-        del(data['submit[This was me]'])
-        data['submit[Continue]'] = 'Continue'
-        data['name_action_selected'] = 'save_device'
-        log.info('Saving device again.')  # At this stage, we have dtsg, nh, submit[Continue], name_action_selected
-        r = self._cleanPost(self.req_url.CHECKPOINT, data)
-        return r
-
-    def isLoggedIn(self):
-        """
-        Sends a request to Facebook to check the login status
-
-        :return: True if the client is still logged in
-        :rtype: bool
-        """
-        # Send a request to the login url, to see if we're directed to the home page
-        r = self._cleanGet(self.req_url.LOGIN, allow_redirects=False)
-        return 'Location' in r.headers and 'home' in r.headers['Location']
-
-    def getSession(self):
-        """Retrieves session cookies
-
-        :return: A dictionay containing session cookies
-        :rtype: dict
-        """
-        return self._session.cookies.get_dict()
-
-    def setSession(self, session_cookies):
-        """Loads session cookies
-
-        :param session_cookies: A dictionay containing session cookies
-        :type session_cookies: dict
-        :return: False if `session_cookies` does not contain proper cookies
-        :rtype: bool
-        """
-
-        # Quick check to see if session_cookies is formatted properly
-        if not session_cookies or 'c_user' not in session_cookies:
-            return False
-
-        try:
-            # Load cookies into current session
-            self._session.cookies = requests.cookies.merge_cookies(self._session.cookies, session_cookies)
-            self._postLogin()
-        except Exception as e:
-            log.exception('Failed loading session')
-            self._resetValues()
-            return False
-        return True
-
-    def login(self, email, password, max_tries=5):
-        """
-        Uses `email` and `password` to login the user (If the user is already logged in, this will do a re-login)
-
-        :param email: Facebook `email` or `id` or `phone number`
-        :param password: Facebook account password
-        :param max_tries: Maximum number of times to try logging in
-        :type max_tries: int
-        :raises: FBchatException on failed login
-        """
-        self.onLoggingIn(email=email)
-
-        if max_tries < 1:
-            raise FBchatUserError('Cannot login: max_tries should be at least one')
-
-        if not (email and password):
-            raise FBchatUserError('Email and password not set')
-
-        self.email = email
-        self.password = password
-
-        for i in range(1, max_tries+1):
-            login_successful, login_url = self._login()
-            if not login_successful:
-                log.warning('Attempt #{} failed{}'.format(i, {True:', retrying'}.get(i < max_tries, '')))
-                time.sleep(1)
-                continue
-            else:
-                self.onLoggedIn(email=email)
-                break
-        else:
-            raise FBchatUserError('Login failed. Check email/password. (Failed on url: {})'.format(login_url))
-
-    def logout(self):
-        """
-        Safely logs out the client
-
-        :param timeout: See `requests timeout <http://docs.python-requests.org/en/master/user/advanced/#timeouts>`_
-        :return: True if the action was successful
-        :rtype: bool
-        """
-
-        if not hasattr(self, 'fb_h'):
-            h_r = self._post(self.req_url.MODERN_SETTINGS_MENU, {'pmid': '4'})
-            self.fb_h = re.search(r'name=\\"h\\" value=\\"(.*?)\\"', h_r.text).group(1)
-
-        data = {
-            'ref': "mb",
-            'h': self.fb_h
-        }
-
-        r = self._get(self.req_url.LOGOUT, data)
-
-        self._resetValues()
-
-        return r.ok
-
-    """
-    END LOGIN METHODS
-    """
-
-    """
-    DEFAULT THREAD METHODS
-    """
-
-    def _getThread(self, given_thread_id=None, given_thread_type=None):
-        """
-        Checks if thread ID is given, checks if default is set and returns correct values
-
-        :raises ValueError: If thread ID is not given and there is no default
-        :return: Thread ID and thread type
-        :rtype: tuple
-        """
-        if given_thread_id is None:
-            if self.default_thread_id is not None:
-                return self.default_thread_id, self.default_thread_type
-            else:
-                raise ValueError('Thread ID is not set')
-        else:
-            return given_thread_id, given_thread_type
-
-    def setDefaultThread(self, thread_id, thread_type):
-        """Sets default thread to send messages to
-
-        :param thread_id: User/Group ID to default to. See :ref:`intro_threads`
-        :param thread_type: See :ref:`intro_threads`
-        :type thread_type: models.ThreadType
-        """
-        self.default_thread_id = thread_id
-        self.default_thread_type = thread_type
-
-    def resetDefaultThread(self):
-        """Resets default thread"""
-        self.setDefaultThread(None, None)
-
-    """
-    END DEFAULT THREAD METHODS
-    """
-
-    """
-    FETCH METHODS
-    """
-
-    def fetchAllUsers(self):
-        """
-        Gets all users the client is currently chatting with
-
-        :return: :class:`models.User` objects
-        :rtype: list
-        :raises: FBchatException if request failed
-        """
-
-        data = {
-            'viewer': self.uid,
-        }
-        j = self._post(self.req_url.ALL_USERS, query=data, fix_request=True, as_json=True)
-        if j.get('payload') is None:
-            raise FBchatException('Missing payload while fetching users: {}'.format(j))
-
-        users = []
-
-        for key in j['payload']:
-            k = j['payload'][key]
-            if k['type'] in ['user', 'friend']:
-                if k['id'] in ['0', 0]:
-                    # Skip invalid users
-                    pass
-                users.append(User(k['id'], first_name=k.get('firstName'), url=k.get('uri'), photo=k.get('thumbSrc'), name=k.get('name'), is_friend=k.get('is_friend'), gender=GENDERS.get(k.get('gender'))))
-
-        return users
-
-    def searchForUsers(self, name, limit=1):
-        """
-        Find and get user by his/her name
-
-        :param name: Name of the user
-        :param limit: The max. amount of users to fetch
-        :return: :class:`models.User` objects, ordered by relevance
-        :rtype: list
-        :raises: FBchatException if request failed
-        """
-
-        j = self.graphql_request(GraphQL(query=GraphQL.SEARCH_USER, params={'search': name, 'limit': limit}))
-
-        return [graphql_to_user(node) for node in j[name]['users']['nodes']]
-
-    def searchForPages(self, name, limit=1):
-        """
-        Find and get page by its name
-
-        :param name: Name of the page
-        :return: :class:`models.Page` objects, ordered by relevance
-        :rtype: list
-        :raises: FBchatException if request failed
-        """
-
-        j = self.graphql_request(GraphQL(query=GraphQL.SEARCH_PAGE, params={'search': name, 'limit': limit}))
-
-        return [graphql_to_page(node) for node in j[name]['pages']['nodes']]
-
-    # TODO intergrate Rooms
-    def searchForGroups(self, name, limit=1):
-        """
-        Find and get group thread by its name
-
-        :param name: Name of the group thread
-        :param limit: The max. amount of groups to fetch
-        :return: :class:`models.Group` objects, ordered by relevance
-        :rtype: list
-        :raises: FBchatException if request failed
-        """
-
-        j = self.graphql_request(GraphQL(query=GraphQL.SEARCH_GROUP, params={'search': name, 'limit': limit}))
-
-        return [graphql_to_group(node) for node in j['viewer']['groups']['nodes']]
-
-    def searchForThreads(self, name, limit=1):
-        """
-        Find and get a thread by its name
-
-        :param name: Name of the thread
-        :param limit: The max. amount of groups to fetch
-        :return: :class:`models.User`, :class:`models.Group` and :class:`models.Page` objects, ordered by relevance
-        :rtype: list
-        :raises: FBchatException if request failed
-        """
-
-        j = self.graphql_request(GraphQL(query=GraphQL.SEARCH_THREAD, params={'search': name, 'limit': limit}))
-
-        rtn = []
-        for node in j[name]['threads']['nodes']:
-            if node['__typename'] == 'User':
-                rtn.append(graphql_to_user(node))
-            elif node['__typename'] == 'MessageThread':
-                # MessageThread => Group thread
-                rtn.append(graphql_to_group(node))
-            elif node['__typename'] == 'Page':
-                rtn.append(graphql_to_page(node))
-            elif node['__typename'] == 'Group':
-                # We don't handle Facebook "Groups"
-                pass
-            # TODO Add Rooms
-            else:
-                log.warning('Unknown __typename: {} in {}'.format(repr(node['__typename']), node))
-
-        return rtn
-
-    def _fetchInfo(self, *ids):
-        data = {
-            "ids[{}]".format(i): _id for i, _id in enumerate(ids)
-        }
-        j = self._post(self.req_url.INFO, data, fix_request=True, as_json=True)
-
-        if j.get('payload') is None or j['payload'].get('profiles') is None:
-            raise FBchatException('No users/pages returned: {}'.format(j))
-
-        entries = {}
-        for _id in j['payload']['profiles']:
-            k = j['payload']['profiles'][_id]
-            if k['type'] in ['user', 'friend']:
-                entries[_id] = {
-                    'id': _id,
-                    'type': ThreadType.USER,
-                    'url': k.get('uri'),
-                    'first_name': k.get('firstName'),
-                    'is_viewer_friend': k.get('is_friend'),
-                    'gender': k.get('gender'),
-                    'profile_picture': {'uri': k.get('thumbSrc')},
-                    'name': k.get('name')
-                }
-            elif k['type'] == 'page':
-                entries[_id] = {
-                    'id': _id,
-                    'type': ThreadType.PAGE,
-                    'url': k.get('uri'),
-                    'profile_picture': {'uri': k.get('thumbSrc')},
-                    'name': k.get('name')
-                }
-            else:
-                raise FBchatException('{} had an unknown thread type: {}'.format(_id, k))
-
-        log.debug(entries)
-        return entries
-
-    def fetchUserInfo(self, *user_ids):
-        """
-        Get users' info from IDs, unordered
-
-        .. warning::
-            Sends two requests, to fetch all available info!
-
-        :param user_ids: One or more user ID(s) to query
-        :return: :class:`models.User` objects, labeled by their ID
-        :rtype: dict
-        :raises: FBchatException if request failed
-        """
-
-        threads = self.fetchThreadInfo(*user_ids)
-        users = {}
-        for k in threads:
-            if threads[k].type == ThreadType.USER:
-                users[k] = threads[k]
-            else:
-                raise FBchatUserError('Thread {} was not a user'.format(threads[k]))
-
-        return users
-
-    def fetchPageInfo(self, *page_ids):
-        """
-        Get pages' info from IDs, unordered
-
-        .. warning::
-            Sends two requests, to fetch all available info!
-
-        :param page_ids: One or more page ID(s) to query
-        :return: :class:`models.Page` objects, labeled by their ID
-        :rtype: dict
-        :raises: FBchatException if request failed
-        """
-
-        threads = self.fetchThreadInfo(*page_ids)
-        pages = {}
-        for k in threads:
-            if threads[k].type == ThreadType.PAGE:
-                pages[k] = threads[k]
-            else:
-                raise FBchatUserError('Thread {} was not a page'.format(threads[k]))
-
-        return pages
-
-    def fetchGroupInfo(self, *group_ids):
-        """
-        Get groups' info from IDs, unordered
-
-        :param group_ids: One or more group ID(s) to query
-        :return: :class:`models.Group` objects, labeled by their ID
-        :rtype: dict
-        :raises: FBchatException if request failed
-        """
-
-        threads = self.fetchThreadInfo(*group_ids)
-        groups = {}
-        for k in threads:
-            if threads[k].type == ThreadType.GROUP:
-                groups[k] = threads[k]
-            else:
-                raise FBchatUserError('Thread {} was not a group'.format(threads[k]))
-
-        return groups
-
-    def fetchThreadInfo(self, *thread_ids):
-        """
-        Get threads' info from IDs, unordered
-
-        .. warning::
-            Sends two requests if users or pages are present, to fetch all available info!
-
-        :param thread_ids: One or more thread ID(s) to query
-        :return: :class:`models.Thread` objects, labeled by their ID
-        :rtype: dict
-        :raises: FBchatException if request failed
-        """
-
-        queries = []
-        for thread_id in thread_ids:
-            queries.append(GraphQL(doc_id='1386147188135407', params={
-                'id': thread_id,
-                'message_limit': 0,
-                'load_messages': False,
-                'load_read_receipts': False,
-                'before': None
-            }))
-
-        j = self.graphql_requests(*queries)
-
-        for i, entry in enumerate(j):
-            if entry.get('message_thread') is None:
-                # If you don't have an existing thread with this person, attempt to retrieve user data anyways
-                j[i]['message_thread'] = {
-                    'thread_key': {
-                        'other_user_id': thread_ids[i]
-                    },
-                    'thread_type': 'ONE_TO_ONE'
-                }
-
-        pages_and_user_ids = [k['message_thread']['thread_key']['other_user_id'] for k in j if k['message_thread'].get('thread_type') == 'ONE_TO_ONE']
-        pages_and_users = {}
-        if len(pages_and_user_ids) != 0:
-            pages_and_users = self._fetchInfo(*pages_and_user_ids)
-
-        rtn = {}
-        for i, entry in enumerate(j):
-            entry = entry['message_thread']
-            if entry.get('thread_type') == 'GROUP':
-                _id = entry['thread_key']['thread_fbid']
-                rtn[_id] = graphql_to_group(entry)
-            elif entry.get('thread_type') == 'ROOM':
-                _id = entry['thread_key']['thread_fbid']
-                rtn[_id] = graphql_to_room(entry)
-            elif entry.get('thread_type') == 'ONE_TO_ONE':
-                _id = entry['thread_key']['other_user_id']
-                if pages_and_users.get(_id) is None:
-                    raise FBchatException('Could not fetch thread {}'.format(_id))
-                entry.update(pages_and_users[_id])
-                if entry['type'] == ThreadType.USER:
-                    rtn[_id] = graphql_to_user(entry)
-                else:
-                    rtn[_id] = graphql_to_page(entry)
-            else:
-                raise FBchatException('{} had an unknown thread type: {}'.format(thread_ids[i], entry))
-
-        return rtn
-
-    def fetchThreadMessages(self, thread_id=None, limit=20, before=None):
-        """
-        Get the last messages in a thread
-
-        :param thread_id: User/Group ID to get messages from. See :ref:`intro_threads`
-        :param limit: Max. number of messages to retrieve
-        :param before: A timestamp, indicating from which point to retrieve messages
-        :type limit: int
-        :type before: int
-        :return: :class:`models.Message` objects
-        :rtype: list
-        :raises: FBchatException if request failed
-        """
-
-        thread_id, thread_type = self._getThread(thread_id, None)
-
-        j = self.graphql_request(GraphQL(doc_id='1386147188135407', params={
-            'id': thread_id,
-            'message_limit': limit,
-            'load_messages': True,
-            'load_read_receipts': False,
-            'before': before
-        }))
-
-        if j.get('message_thread') is None:
-            raise FBchatException('Could not fetch thread {}: {}'.format(thread_id, j))
-
-        return list(reversed([graphql_to_message(message) for message in j['message_thread']['messages']['nodes']]))
-
-    def fetchThreadList(self, offset=None, limit=20, thread_location=ThreadLocation.INBOX, before=None):
-        """Get thread list of your facebook account
-
-        :param offset: Deprecated. Do not use!
-        :param limit: Max. number of threads to retrieve. Capped at 20
-        :param thread_location: models.ThreadLocation: INBOX, PENDING, ARCHIVED or OTHER
-        :param before: A timestamp (in milliseconds), indicating from which point to retrieve threads
-        :type limit: int
-        :type before: int
-        :return: :class:`models.Thread` objects
-        :rtype: list
-        :raises: FBchatException if request failed
-        """
-
-        if offset is not None:
-            log.warning('Using `offset` in `fetchThreadList` is no longer supported, since Facebook migrated to the use of GraphQL in this request. Use `before` instead')
-
-        if limit > 20 or limit < 1:
-            raise FBchatUserError('`limit` should be between 1 and 20')
-
-        if thread_location in ThreadLocation:
-            loc_str = thread_location.value
-        else:
-            raise FBchatUserError('"thread_location" must be a value of ThreadLocation')
-
-        j = self.graphql_request(GraphQL(doc_id='1349387578499440', params={
-            'limit': limit,
-            'tags': [loc_str],
-            'before': before,
-            'includeDeliveryReceipts': True,
-            'includeSeqID': False
-        }))
-
-        return [graphql_to_thread(node) for node in j['viewer']['message_threads']['nodes']]
-
-    def fetchUnread(self):
-        """
-        Get the unread thread list
-
-        :return: List of unread thread ids
-        :rtype: list
-        :raises: FBchatException if request failed
-        """
-        form = {
-            'folders[0]': 'inbox',
-            'client': 'mercury',
-            'last_action_timestamp': now() - 60*1000
-            # 'last_action_timestamp': 0
-        }
-
-        j = self._post(self.req_url.UNREAD_THREADS, form, fix_request=True, as_json=True)
-
-        return j['payload']['unread_thread_fbids'][0]['other_user_fbids']
-
-    def fetchUnseen(self):
-        """
-        Get the unseen (new) thread list
-
-        :return: List of unseen thread ids
-        :rtype: list
-        :raises: FBchatException if request failed
-        """
-        j = self._post(self.req_url.UNSEEN_THREADS, None, fix_request=True, as_json=True)
-
-        return j['payload']['unseen_thread_fbids'][0]['other_user_fbids']
-
-    def fetchImageUrl(self, image_id):
-        """Fetches the url to the original image from an image attachment ID
-
-        :param image_id: The image you want to fethc
-        :type image_id: str
-        :return: An url where you can download the original image
-        :rtype: str
-        :raises: FBChatException if request failed
-        """
-        image_id = str(image_id)
-        j = check_request(self._get(ReqUrl.ATTACHMENT_PHOTO, query={'photo_id': str(image_id)}))
-
-        url = get_jsmods_require(j, 3)
-        if url is None:
-            raise FBChatException('Could not fetch image url from: {}'.format(j))
-        return url
-
-    """
-    END FETCH METHODS
-    """
-
-    """
-    SEND METHODS
-    """
-
-    def _oldMessage(self, message):
-        return message if isinstance(message, Message) else Message(text=message)
-
-    def _getSendData(self, message=None, thread_id=None, thread_type=ThreadType.USER):
-        """Returns the data needed to send a request to `SendURL`"""
-        messageAndOTID = generateOfflineThreadingID()
-        timestamp = now()
-        data = {
-            'client': self.client,
-            'author' : 'fbid:' + str(self.uid),
-            'timestamp' : timestamp,
-            'source' : 'source:chat:web',
-            'offline_threading_id': messageAndOTID,
-            'message_id' : messageAndOTID,
-            'threading_id': generateMessageID(self.client_id),
-            'ephemeral_ttl_mode:': '0'
-        }
-
-        # Set recipient
-        if thread_type in [ThreadType.USER, ThreadType.PAGE]:
-            data['other_user_fbid'] = thread_id
-        elif thread_type == ThreadType.GROUP:
-            data['thread_fbid'] = thread_id
-
-        if message is None:
-            message = Message()
-
-        if message.text or message.sticker or message.emoji_size:
-            data['action_type'] = 'ma-type:user-generated-message'
-
-        if message.text:
-            data['body'] = message.text
-
-        for i, mention in enumerate(message.mentions):
-            data['profile_xmd[{}][id]'.format(i)] = mention.thread_id
-            data['profile_xmd[{}][offset]'.format(i)] = mention.offset
-            data['profile_xmd[{}][length]'.format(i)] = mention.length
-            data['profile_xmd[{}][type]'.format(i)] = 'p'
-
-        if message.emoji_size:
-            if message.text:
-                data['tags[0]'] = 'hot_emoji_size:' + message.emoji_size.name.lower()
-            else:
-                data['sticker_id'] = message.emoji_size.value
-
-        if message.sticker:
-            data['sticker_id'] = message.sticker.uid
-
-        return data
-
-    def _doSendRequest(self, data):
-        """Sends the data to `SendURL`, and returns the message ID or None on failure"""
-        j = self._post(self.req_url.SEND, data, fix_request=True, as_json=True)
-
-        try:
-            message_ids = [action['message_id'] for action in j['payload']['actions'] if 'message_id' in action]
-            if len(message_ids) != 1:
-                log.warning("Got multiple message ids' back: {}".format(message_ids))
-            message_id = message_ids[0]
-        except (KeyError, IndexError, TypeError) as e:
-            raise FBchatException('Error when sending message: No message IDs could be found: {}'.format(j))
-
-        # update JS token if received in response
-        fb_dtsg = get_jsmods_require(j, 2)
-        if fb_dtsg is not None:
-            self.payloadDefault['fb_dtsg'] = fb_dtsg
-
-        return message_id
-
-    def send(self, message, thread_id=None, thread_type=ThreadType.USER):
-        """
-        Sends a message to a thread
-
-        :param message: Message to send
-        :param thread_id: User/Group ID to send to. See :ref:`intro_threads`
-        :param thread_type: See :ref:`intro_threads`
-        :type message: models.Message
-        :type thread_type: models.ThreadType
-        :return: :ref:`Message ID <intro_message_ids>` of the sent message
-        :raises: FBchatException if request failed
-        """
-        thread_id, thread_type = self._getThread(thread_id, thread_type)
-        data = self._getSendData(message=message, thread_id=thread_id, thread_type=thread_type)
-
-        return self._doSendRequest(data)
-
-    def sendMessage(self, message, thread_id=None, thread_type=ThreadType.USER):
-        """
-        Deprecated. Use :func:`fbchat.Client.send` instead
-        """
-        return self.send(Message(text=message), thread_id=thread_id, thread_type=thread_type)
-
-    def sendEmoji(self, emoji=None, size=EmojiSize.SMALL, thread_id=None, thread_type=ThreadType.USER):
-        """
-        Deprecated. Use :func:`fbchat.Client.send` instead
-        """
-        return self.send(Message(text=emoji, emoji_size=size), thread_id=thread_id, thread_type=thread_type)
-
-    def _uploadImage(self, image_path, data, mimetype):
-        """Upload an image and get the image_id for sending in a message"""
-
-        j = self._postFile(self.req_url.UPLOAD, {
-            'file': (
-                image_path,
-                data,
-                mimetype
-            )
-        }, fix_request=True, as_json=True)
-        # Return the image_id
-        if not mimetype == 'image/gif':
-            return j['payload']['metadata'][0]['image_id']
-        else:
-            return j['payload']['metadata'][0]['gif_id']
-
-    def sendImage(self, image_id, message=None, thread_id=None, thread_type=ThreadType.USER, is_gif=False):
-        """
-        Deprecated. Use :func:`fbchat.Client.send` instead
-        """
-        thread_id, thread_type = self._getThread(thread_id, thread_type)
-        data = self._getSendData(message=self._oldMessage(message), thread_id=thread_id, thread_type=thread_type)
-
-        data['action_type'] = 'ma-type:user-generated-message'
-        data['has_attachment'] = True
-
-        if not is_gif:
-            data['image_ids[0]'] = image_id
-        else:
-            data['gif_ids[0]'] = image_id
-
-        return self._doSendRequest(data)
-
-    def sendRemoteImage(self, image_url, message=None, thread_id=None, thread_type=ThreadType.USER):
-        """
-        Sends an image from a URL to a thread
-
-        :param image_url: URL of an image to upload and send
-        :param message: Additional message
-        :param thread_id: User/Group ID to send to. See :ref:`intro_threads`
-        :param thread_type: See :ref:`intro_threads`
-        :type thread_type: models.ThreadType
-        :return: :ref:`Message ID <intro_message_ids>` of the sent image
-        :raises: FBchatException if request failed
-        """
-        thread_id, thread_type = self._getThread(thread_id, thread_type)
-        mimetype = guess_type(image_url)[0]
-        is_gif = (mimetype == 'image/gif')
-        remote_image = requests.get(image_url).content
-        image_id = self._uploadImage(image_url, remote_image, mimetype)
-        return self.sendImage(image_id=image_id, message=message, thread_id=thread_id, thread_type=thread_type, is_gif=is_gif)
-
-    def sendLocalImage(self, image_path, message=None, thread_id=None, thread_type=ThreadType.USER):
-        """
-        Sends a local image to a thread
-
-        :param image_path: Path of an image to upload and send
-        :param message: Additional message
-        :param thread_id: User/Group ID to send to. See :ref:`intro_threads`
-        :param thread_type: See :ref:`intro_threads`
-        :type thread_type: models.ThreadType
-        :return: :ref:`Message ID <intro_message_ids>` of the sent image
-        :raises: FBchatException if request failed
-        """
-        thread_id, thread_type = self._getThread(thread_id, thread_type)
-        mimetype = guess_type(image_path)[0]
-        is_gif = (mimetype == 'image/gif')
-        image_id = self._uploadImage(image_path, open(image_path, 'rb'), mimetype)
-        return self.sendImage(image_id=image_id, message=message, thread_id=thread_id, thread_type=thread_type, is_gif=is_gif)
-
-    def addUsersToGroup(self, user_ids, thread_id=None):
-        """
-        Adds users to a group.
-
-        :param user_ids: One or more user IDs to add
-        :param thread_id: Group ID to add people to. See :ref:`intro_threads`
-        :type user_ids: list
-        :raises: FBchatException if request failed
-        """
-        thread_id, thread_type = self._getThread(thread_id, None)
-        data = self._getSendData(thread_id=thread_id, thread_type=ThreadType.GROUP)
-
-        data['action_type'] = 'ma-type:log-message'
-        data['log_message_type'] = 'log:subscribe'
-
-        if type(user_ids) is not list:
-            user_ids = [user_ids]
-
-        # Make list of users unique
-        user_ids = set(user_ids)
-
-        for i, user_id in enumerate(user_ids):
-            if user_id == self.uid:
-                raise FBchatUserError('Error when adding users: Cannot add self to group thread')
-            else:
-                data['log_message_data[added_participants][' + str(i) + ']'] = "fbid:" + str(user_id)
-
-        return self._doSendRequest(data)
-
-    def removeUserFromGroup(self, user_id, thread_id=None):
-        """
-        Removes users from a group.
-
-        :param user_id: User ID to remove
-        :param thread_id: Group ID to remove people from. See :ref:`intro_threads`
-        :raises: FBchatException if request failed
-        """
-
-        thread_id, thread_type = self._getThread(thread_id, None)
-
-        data = {
-            "uid": user_id,
-            "tid": thread_id
-        }
-
-        j = self._post(self.req_url.REMOVE_USER, data, fix_request=True, as_json=True)
-        
-    def changeThreadImage(self, image_id, thread_id=None, thread_type=ThreadType.USER):
-        """
-        Changes a thread image from an image id
-
-        :param image_id: ID of uploaded image
-        :param thread_id User/Group ID to change image. See :ref:`intro_threads`
-        :param thread_type: See :ref:`intro_threads`
-        :type thread_type: models.ThreadType
-        :raises: FBchatException if request failed
-        """
-    
-        thread_id, thread_type = self._getThread(thread_id, thread_type)
-        
-        if thread_type != ThreadType.GROUP:
-            raise FBchatUserError('Can only change the image of group threads')
-        else:
-            data = {
-                'thread_image_id': image_id,
-                'thread_id': thread_id
-            }
-
-            j = self._post(self.req_url.THREAD_IMAGE, data, fix_request=True, as_json=True)
-    
-    def changeThreadImageRemote(self, image_url, thread_id=None, thread_type=ThreadType.USER):
-        """
-        Changes a thread image from a URL
-
-        :param image_url: URL of an image to upload and change
-        :param thread_id: User/Group ID to change image. See :ref:`intro_threads`
-        :param thread_type: See :ref:`intro_threads`
-        :type thread_type: models.ThreadType
-        :raises: FBchatException if request failed
-        """
-    
-        thread_id, thread_type = self._getThread(thread_id, thread_type)
-        
-        if thread_type != ThreadType.GROUP:
-            raise FBchatUserError('Can only change the image of group threads')
-        else:
-            mimetype = guess_type(image_url)[0]
-            is_gif = (mimetype == 'image/gif')
-            remote_image = requests.get(image_url).content
-            image_id = self._uploadImage(image_url, remote_image, mimetype)
-
-            self.changeThreadImage(image_id, thread_id, thread_type)
-    
-    def changeThreadImageLocal(self, image_path, thread_id=None, thread_type=ThreadType.USER):
-        """
-        Changes a thread image from a local path
-
-        :param image_path: Path of an image to upload and change
-        :param thread_id: User/Group ID to change image. See :ref:`intro_threads`
-        :param thread_type: See :ref:`intro_threads`
-        :type thread_type: models.ThreadType
-        :raises: FBchatException if request failed
-        """
-        
-        thread_id, thread_type = self._getThread(thread_id, thread_type)
-        
-        if thread_type != ThreadType.GROUP:
-            raise FBchatUserError('Can only change the image of group threads')
-        else:
-            mimetype = guess_type(image_path)[0]
-            is_gif = (mimetype == 'image/gif')
-            image_id = self._uploadImage(image_path, open(image_path, 'rb'), mimetype)
-
-            self.changeThreadImage(image_id, thread_id, thread_type)
-
-    def changeThreadTitle(self, title, thread_id=None, thread_type=ThreadType.USER):
-        """
-        Changes title of a thread.
-        If this is executed on a user thread, this will change the nickname of that user, effectively changing the title
-
-        :param title: New group thread title
-        :param thread_id: Group ID to change title of. See :ref:`intro_threads`
-        :param thread_type: See :ref:`intro_threads`
-        :type thread_type: models.ThreadType
-        :raises: FBchatException if request failed
-        """
-
-        thread_id, thread_type = self._getThread(thread_id, thread_type)
-        
-        if thread_type == ThreadType.USER:
-            # The thread is a user, so we change the user's nickname
-            return self.changeNickname(title, thread_id, thread_id=thread_id, thread_type=thread_type)
-        else:
-            data = {
-                'thread_name': title,
-                'thread_id': thread_id,
-            }
-
-            j = self._post(self.req_url.THREAD_NAME, data, fix_request=True, as_json=True)
-
-    def changeNickname(self, nickname, user_id, thread_id=None, thread_type=ThreadType.USER):
-        """
-        Changes the nickname of a user in a thread
-
-        :param nickname: New nickname
-        :param user_id: User that will have their nickname changed
-        :param thread_id: User/Group ID to change color of. See :ref:`intro_threads`
-        :param thread_type: See :ref:`intro_threads`
-        :type thread_type: models.ThreadType
-        :raises: FBchatException if request failed
-        """
-        thread_id, thread_type = self._getThread(thread_id, thread_type)
-
-        data = {
-            'nickname': nickname,
-            'participant_id': user_id,
-            'thread_or_other_fbid': thread_id
-        }
-
-        j = self._post(self.req_url.THREAD_NICKNAME, data, fix_request=True, as_json=True)
-
-    def changeThreadColor(self, color, thread_id=None):
-        """
-        Changes thread color
-
-        :param color: New thread color
-        :param thread_id: User/Group ID to change color of. See :ref:`intro_threads`
-        :type color: models.ThreadColor
-        :raises: FBchatException if request failed
-        """
-        thread_id, thread_type = self._getThread(thread_id, None)
-
-        data = {
-            'color_choice': color.value if color != ThreadColor.MESSENGER_BLUE else '',
-            'thread_or_other_fbid': thread_id
-        }
-
-        j = self._post(self.req_url.THREAD_COLOR, data, fix_request=True, as_json=True)
-
-    def changeThreadEmoji(self, emoji, thread_id=None):
-        """
-        Changes thread color
-
-        Trivia: While changing the emoji, the Facebook web client actually sends multiple different requests, though only this one is required to make the change
-
-        :param color: New thread emoji
-        :param thread_id: User/Group ID to change emoji of. See :ref:`intro_threads`
-        :raises: FBchatException if request failed
-        """
-        thread_id, thread_type = self._getThread(thread_id, None)
-
-        data = {
-            'emoji_choice': emoji,
-            'thread_or_other_fbid': thread_id
-        }
-
-        j = self._post(self.req_url.THREAD_EMOJI, data, fix_request=True, as_json=True)
-
-    def reactToMessage(self, message_id, reaction):
-        """
-        Reacts to a message
-
-        :param message_id: :ref:`Message ID <intro_message_ids>` to react to
-        :param reaction: Reaction emoji to use
-        :type reaction: models.MessageReaction
-        :raises: FBchatException if request failed
-        """
-        full_data = {
-            "doc_id": 1491398900900362,
-            "dpr": 1,
-            "variables": {
-                "data": {
-                    "action": "ADD_REACTION",
-                    "client_mutation_id": "1",
-                    "actor_id": self.uid,
-                    "message_id": str(message_id),
-                    "reaction": reaction.value
-                }
-            }
-        }
-        try:
-            url_part = urllib.parse.urlencode(full_data)
-        except AttributeError:
-            # This is a very hacky solution for python 2 support, please suggest a better one ;)
-            url_part = urllib.urlencode(full_data)\
-                .replace('u%27', '%27')\
-                .replace('%5CU{}'.format(MessageReactionFix[reaction.value][0]), MessageReactionFix[reaction.value][1])
-
-        j = self._post('{}/?{}'.format(self.req_url.MESSAGE_REACTION, url_part), fix_request=True, as_json=True)
-
-    def eventReminder(self, thread_id, time, title, location='', location_id=''):
-        """
-        Sets an event reminder
-
-        ..warning::
-            Does not work in Python2.7
-
-        ..todo::
-            Make this work in Python2.7
-
-        :param thread_id: User/Group ID to send event to. See :ref:`intro_threads`
-        :param time: Event time (unix time stamp)
-        :param title: Event title
-        :param location: Event location name
-        :param location_id: Event location ID
-        :raises: FBchatException if request failed
-        """
-        full_data = {
-            "event_type": "EVENT",
-            "dpr": 1,
-            "event_time" : time,
-            "title" : title,
-            "thread_id" : thread_id,
-            "location_id" : location_id,
-            "location_name" : location,
-            "acontext": {
-                "action_history": [{
-                    "surface": "messenger_chat_tab",
-                    "mechanism": "messenger_composer"
-                }]
-            }
-        }
-        url_part = urllib.parse.urlencode(full_data)
-
-        j = self._post('{}/?{}'.format(self.req_url.EVENT_REMINDER, url_part), fix_request=True, as_json=True)
-
-
-    def setTypingStatus(self, status, thread_id=None, thread_type=None):
-        """
-        Sets users typing status in a thread
-
-        :param status: Specify the typing status
-        :param thread_id: User/Group ID to change status in. See :ref:`intro_threads`
-        :param thread_type: See :ref:`intro_threads`
-        :type status: models.TypingStatus
-        :type thread_type: models.ThreadType
-        :raises: FBchatException if request failed
-        """
-        thread_id, thread_type = self._getThread(thread_id, thread_type)
-
-        data = {
-            "typ": status.value,
-            "thread": thread_id,
-            "to": thread_id if thread_type == ThreadType.USER else "",
-            "source": "mercury-chat"
-        }
-
-        j = self._post(self.req_url.TYPING, data, fix_request=True, as_json=True)
-
-    """
-    END SEND METHODS
-    """
-
-    def markAsDelivered(self, thread_id, message_id):
-        """
-        Mark a message as delivered
-
-        :param thread_id: User/Group ID to which the message belongs. See :ref:`intro_threads`
-        :param message_id: Message ID to set as delivered. See :ref:`intro_threads`
-        :return: Whether the request was successful
-        :raises: FBchatException if request failed
-        """
-        data = {
-            "message_ids[0]": message_id,
-            "thread_ids[%s][0]" % thread_id: message_id
-        }
-
-        r = self._post(self.req_url.DELIVERED, data)
-        return r.ok
-
-    def markAsRead(self, thread_id):
-        """
-        Mark a thread as read
-        All messages inside the thread will be marked as read
-
-        :param thread_id: User/Group ID to set as read. See :ref:`intro_threads`
-        :return: Whether the request was successful
-        :raises: FBchatException if request failed
-        """
-        data = {
-            "ids[%s]" % thread_id: 'true',
-            "watermarkTimestamp": now(),
-            "shouldSendReadReceipt": 'true',
-        }
-
-        r = self._post(self.req_url.READ_STATUS, data)
-        return r.ok
-
-    def markAsSeen(self):
-        """
-        .. todo::
-            Documenting this
-        """
-        r = self._post(self.req_url.MARK_SEEN, {"seen_timestamp": 0})
-        return r.ok
-
-    def friendConnect(self, friend_id):
-        """
-        .. todo::
-            Documenting this
-        """
-        data = {
-            "to_friend": friend_id,
-            "action": "confirm"
-        }
-
-        r = self._post(self.req_url.CONNECT, data)
-        return r.ok
-
-    def removeFriend(self, friend_id=None):
-        """Removes a specifed friend from your friend list
-
-        :param friend_id: The id of the friend that you want to remove
-        :return: Returns error if the removing was unsuccessful, returns True when successful.
-        """
-        payload = {
-            "friend_id": friend_id,
-            "unref": "none",
-            "confirm": "Confirm",
-        }
-        r = self._post(self.req_url.REMOVE_FRIEND, payload)
-        query = parse_qs(urlparse(r.url).query)
-        if "err" not in query:
-            log.debug("Remove was successful!")
-            return True
-        else:
-            log.warning("Error while removing friend")
-            return False
-
-    """
-    LISTEN METHODS
-    """
-
-    def _ping(self, sticky, pool):
-        data = {
-            'channel': self.user_channel,
-            'clientid': self.client_id,
-            'partition': -2,
-            'cap': 0,
-            'uid': self.uid,
-            'sticky_token': sticky,
-            'sticky_pool': pool,
-            'viewer_uid': self.uid,
-            'state': 'active'
-        }
-        self._get(self.req_url.PING, data, fix_request=True, as_json=False)
-
-    def _fetchSticky(self):
-        """Call pull api to get sticky and pool parameter, newer api needs these parameters to work"""
-
-        data = {
-            "msgs_recv": 0,
-            "channel": self.user_channel,
-            "clientid": self.client_id
-        }
-
-        j = self._get(self.req_url.STICKY, data, fix_request=True, as_json=True)
-
-        if j.get('lb_info') is None:
-            raise FBchatException('Missing lb_info: {}'.format(j))
-
-        return j['lb_info']['sticky'], j['lb_info']['pool']
-
-    def _pullMessage(self, sticky, pool):
-        """Call pull api with seq value to get message data."""
-
-        data = {
-            "msgs_recv": 0,
-            "sticky_token": sticky,
-            "sticky_pool": pool,
-            "clientid": self.client_id,
-        }
-
-        j = self._get(ReqUrl.STICKY, data, fix_request=True, as_json=True)
-
-        self.seq = j.get('seq', '0')
-        return j
-
-    def _parseMessage(self, content):
-        """Get message and author name from content. May contain multiple messages in the content."""
-
-        if 'ms' not in content: return
-
-        for m in content["ms"]:
-            mtype = m.get("type")
-            try:
-                # Things that directly change chat
-                if mtype == "delta":
-
-                    def getThreadIdAndThreadType(msg_metadata):
-                        """Returns a tuple consisting of thread ID and thread type"""
-                        id_thread = None
-                        type_thread = None
-                        if 'threadFbId' in msg_metadata['threadKey']:
-                            id_thread = str(msg_metadata['threadKey']['threadFbId'])
-                            type_thread = ThreadType.GROUP
-                        elif 'otherUserFbId' in msg_metadata['threadKey']:
-                            id_thread = str(msg_metadata['threadKey']['otherUserFbId'])
-                            type_thread = ThreadType.USER
-                        return id_thread, type_thread
-
-                    delta = m["delta"]
-                    delta_type = delta.get("type")
-                    metadata = delta.get("messageMetadata")
-
-                    if metadata:
-                        mid = metadata["messageId"]
-                        author_id = str(metadata['actorFbId'])
-                        ts = int(metadata.get("timestamp"))
-
-                    # Added participants
-                    if 'addedParticipants' in delta:
-                        added_ids = [str(x['userFbId']) for x in delta['addedParticipants']]
-                        thread_id = str(metadata['threadKey']['threadFbId'])
-                        self.onPeopleAdded(mid=mid, added_ids=added_ids, author_id=author_id, thread_id=thread_id,
-                                           ts=ts, msg=m)
-
-                    # Left/removed participants
-                    elif 'leftParticipantFbId' in delta:
-                        removed_id = str(delta['leftParticipantFbId'])
-                        thread_id = str(metadata['threadKey']['threadFbId'])
-                        self.onPersonRemoved(mid=mid, removed_id=removed_id, author_id=author_id, thread_id=thread_id,
-                                             ts=ts, msg=m)
-
-                    # Color change
-                    elif delta_type == "change_thread_theme":
-                        new_color = graphql_color_to_enum(delta["untypedData"]["theme_color"])
-                        thread_id, thread_type = getThreadIdAndThreadType(metadata)
-                        self.onColorChange(mid=mid, author_id=author_id, new_color=new_color, thread_id=thread_id,
-                                           thread_type=thread_type, ts=ts, metadata=metadata, msg=m)
-
-                    # Emoji change
-                    elif delta_type == "change_thread_icon":
-                        new_emoji = delta["untypedData"]["thread_icon"]
-                        thread_id, thread_type = getThreadIdAndThreadType(metadata)
-                        self.onEmojiChange(mid=mid, author_id=author_id, new_emoji=new_emoji, thread_id=thread_id,
-                                           thread_type=thread_type, ts=ts, metadata=metadata, msg=m)
-
-                    # Thread title change
-                    elif delta.get("class") == "ThreadName":
-                        new_title = delta["name"]
-                        thread_id, thread_type = getThreadIdAndThreadType(metadata)
-                        self.onTitleChange(mid=mid, author_id=author_id, new_title=new_title, thread_id=thread_id,
-                                           thread_type=thread_type, ts=ts, metadata=metadata, msg=m)
-
-                    # Nickname change
-                    elif delta_type == "change_thread_nickname":
-                        changed_for = str(delta["untypedData"]["participant_id"])
-                        new_nickname = delta["untypedData"]["nickname"]
-                        thread_id, thread_type = getThreadIdAndThreadType(metadata)
-                        self.onNicknameChange(mid=mid, author_id=author_id, changed_for=changed_for,
-                                              new_nickname=new_nickname,
-                                              thread_id=thread_id, thread_type=thread_type, ts=ts, metadata=metadata, msg=m)
-
-                    # Message delivered
-                    elif delta.get("class") == "DeliveryReceipt":
-                        message_ids = delta["messageIds"]
-                        delivered_for = str(delta.get("actorFbId") or delta["threadKey"]["otherUserFbId"])
-                        ts = int(delta["deliveredWatermarkTimestampMs"])
-                        thread_id, thread_type = getThreadIdAndThreadType(delta)
-                        self.onMessageDelivered(msg_ids=message_ids, delivered_for=delivered_for,
-                                                thread_id=thread_id, thread_type=thread_type, ts=ts, metadata=metadata, msg=m)
-
-                    # Message seen
-                    elif delta.get("class") == "ReadReceipt":
-                        seen_by = str(delta.get("actorFbId") or delta["threadKey"]["otherUserFbId"])
-                        seen_ts = int(delta["actionTimestampMs"])
-                        delivered_ts = int(delta["watermarkTimestampMs"])
-                        thread_id, thread_type = getThreadIdAndThreadType(delta)
-                        self.onMessageSeen(seen_by=seen_by, thread_id=thread_id, thread_type=thread_type,
-                                           seen_ts=seen_ts, ts=delivered_ts, metadata=metadata, msg=m)
-
-                    # Messages marked as seen
-                    elif delta.get("class") == "MarkRead":
-                        seen_ts = int(delta.get("actionTimestampMs") or delta.get("actionTimestamp"))
-                        delivered_ts = int(delta.get("watermarkTimestampMs") or delta.get("watermarkTimestamp"))
-
-                        threads = []
-                        if "folders" not in delta:
-                            threads = [getThreadIdAndThreadType({"threadKey": thr}) for thr in delta.get("threadKeys")]
-
-                        # thread_id, thread_type = getThreadIdAndThreadType(delta)
-                        self.onMarkedSeen(threads=threads, seen_ts=seen_ts, ts=delivered_ts, metadata=delta, msg=m)
-
-                    # New message
-                    elif delta.get("class") == "NewMessage":
-                        mentions = []
-                        if delta.get('data') and delta['data'].get('prng'):
-                            try:
-                                mentions = [Mention(str(mention.get('i')), offset=mention.get('o'), length=mention.get('l')) for mention in parse_json(delta['data']['prng'])]
-                            except Exception:
-                                log.exception('An exception occured while reading attachments')
-
-                        sticker = None
-                        attachments = []
-                        if delta.get('attachments'):
-                            try:
-                                for a in delta['attachments']:
-                                    mercury = a['mercury']
-                                    if mercury.get('blob_attachment'):
-                                        image_metadata = a.get('imageMetadata', {})
-                                        attach_type = mercury['blob_attachment']['__typename']
-                                        attachment = graphql_to_attachment(mercury.get('blob_attachment', {}))
-
-                                        if attach_type == ['MessageFile', 'MessageVideo', 'MessageAudio']:
-                                            # TODO: Add more data here for audio files
-                                            attachment.size = int(a['fileSize'])
-                                        attachments.append(attachment)
-                                    elif mercury.get('sticker_attachment'):
-                                        sticker = graphql_to_sticker(a['mercury']['sticker_attachment'])
-                                    elif mercury.get('extensible_attachment'):
-                                        # TODO: Add more data here for shared stuff (URLs, events and so on)
-                                        pass
-                            except Exception:
-                                log.exception('An exception occured while reading attachments: {}'.format(delta['attachments']))
-
-                        if metadata and metadata.get('tags'):
-                            emoji_size = get_emojisize_from_tags(metadata.get('tags'))
-
-                        message = Message(
-                            text=delta.get('body'),
-                            mentions=mentions,
-                            emoji_size=emoji_size,
-                            sticker=sticker,
-                            attachments=attachments
-                        )
-                        message.uid = mid
-                        message.author = author_id
-                        message.timestamp = ts
-                        #message.reactions = {}
-                        thread_id, thread_type = getThreadIdAndThreadType(metadata)
-                        self.onMessage(mid=mid, author_id=author_id, message=delta.get('body', ''), message_object=message,
-                                       thread_id=thread_id, thread_type=thread_type, ts=ts, metadata=metadata, msg=m)
-
-                    # Unknown message type
-                    else:
-                        self.onUnknownMesssageType(msg=m)
-
-                # Inbox
-                elif mtype == "inbox":
-                    self.onInbox(unseen=m["unseen"], unread=m["unread"], recent_unread=m["recent_unread"], msg=m)
-
-                # Typing
-                elif mtype == "typ" or mtype == "ttyp":
-                    author_id = str(m.get("from"))
-                    thread_id = m.get("thread_fbid")
-                    if thread_id:
-                        thread_type = ThreadType.GROUP
-                        thread_id = str(thread_id)
-                    else:
-                        thread_type = ThreadType.USER
-                        if author_id == self.uid:
-                            thread_id = m.get("to")
-                        else:
-                            thread_id = author_id
-                    typing_status = TypingStatus(m.get("st"))
-                    self.onTyping(author_id=author_id, status=typing_status, thread_id=thread_id, thread_type=thread_type, msg=m)
-
-                # Delivered
-
-                # Seen
-                # elif mtype == "m_read_receipt":
-                #
-                #     self.onSeen(m.get('realtime_viewer_fbid'), m.get('reader'), m.get('time'))
-
-                elif mtype in ['jewel_requests_add']:
-                    from_id = m['from']
-                    self.onFriendRequest(from_id=from_id, msg=m)
-
-                # Happens on every login
-                elif mtype == "qprimer":
-                    self.onQprimer(ts=m.get("made"), msg=m)
-
-                # Is sent before any other message
-                elif mtype == "deltaflow":
-                    pass
-
-                # Chat timestamp
-                elif mtype == "chatproxy-presence":
-                    buddylist = {}
-                    for _id in m.get('buddyList', {}):
-                        payload = m['buddyList'][_id]
-                        buddylist[_id] = payload.get('lat')
-                    self.onChatTimestamp(buddylist=buddylist, msg=m)
-
-                # Unknown message type
-                else:
-                    self.onUnknownMesssageType(msg=m)
-
-            except Exception as e:
-                self.onMessageError(exception=e, msg=m)
-
-    def startListening(self):
-        """
-        Start listening from an external event loop
-
-        :raises: FBchatException if request failed
-        """
-        self.listening = True
-        self.sticky, self.pool = self._fetchSticky()
-
-    def doOneListen(self, markAlive=True):
-        """
-        Does one cycle of the listening loop.
-        This method is useful if you want to control fbchat from an external event loop
-
-        :param markAlive: Whether this should ping the Facebook server before running
-        :type markAlive: bool
-        :return: Whether the loop should keep running
-        :rtype: bool
-        """
-        try:
-            if markAlive:
-                self._ping(self.sticky, self.pool)
-            content = self._pullMessage(self.sticky, self.pool)
-            if content:
-                self._parseMessage(content)
-        except KeyboardInterrupt:
-            return False
-        except requests.Timeout:
-            pass
-        except requests.ConnectionError:
-            # If the client has lost their internet connection, keep trying every 30 seconds
-            time.sleep(30)
-        except FBchatFacebookError as e:
-            # Fix 502 and 503 pull errors
-            if e.request_status_code in [502, 503]:
-                self.req_url.change_pull_channel()
-                self.startListening()
-            else:
-                raise e
-        except Exception as e:
-            return self.onListenError(exception=e)
-
-        return True
-
-    def stopListening(self):
-        """Cleans up the variables from startListening"""
-        self.listening = False
-        self.sticky, self.pool = (None, None)
-
-    def listen(self, markAlive=True):
-        """
-        Initializes and runs the listening loop continually
-
-        :param markAlive: Whether this should ping the Facebook server each time the loop runs
-        :type markAlive: bool
-        """
-        self.startListening()
-        self.onListening()
-
-        while self.listening and self.doOneListen(markAlive):
-            pass
-
-        self.stopListening()
-
-    """
-    END LISTEN METHODS
-    """
-
-    """
-    EVENTS
-    """
-
-    def onLoggingIn(self, email=None):
-        """
-        Called when the client is logging in
-
-        :param email: The email of the client
-        """
-        log.info("Logging in {}...".format(email))
-
-    def on2FACode(self):
-        """Called when a 2FA code is needed to progress"""
-        return input('Please enter your 2FA code --> ')
-
-    def onLoggedIn(self, email=None):
-        """
-        Called when the client is successfully logged in
-
-        :param email: The email of the client
-        """
-        log.info("Login of {} successful.".format(email))
-
-    def onListening(self):
-        """Called when the client is listening"""
-        log.info("Listening...")
-
-    def onListenError(self, exception=None):
-        """
-        Called when an error was encountered while listening
-
-        :param exception: The exception that was encountered
-        :return: Whether the loop should keep running
-        """
-        log.exception('Got exception while listening')
-        return True
-
-
-    def onMessage(self, mid=None, author_id=None, message=None, message_object=None, thread_id=None, thread_type=ThreadType.USER, ts=None, metadata=None, msg=None):
-        """
-        Called when the client is listening, and somebody sends a message
-
-        :param mid: The message ID
-        :param author_id: The ID of the author
-        :param message: (deprecated. Use `message_object.text` instead)
-        :param message_object: The message (As a `Message` object)
-        :param thread_id: Thread ID that the message was sent to. See :ref:`intro_threads`
-        :param thread_type: Type of thread that the message was sent to. See :ref:`intro_threads`
-        :param ts: The timestamp of the message
-        :param metadata: Extra metadata about the message
-        :param msg: A full set of the data recieved
-        :type message_object: models.Message
-        :type thread_type: models.ThreadType
-        """
-        log.info("{} from {} in {}".format(message_object, thread_id, thread_type.name))
-
-    def onColorChange(self, mid=None, author_id=None, new_color=None, thread_id=None, thread_type=ThreadType.USER, ts=None, metadata=None, msg=None):
-        """
-        Called when the client is listening, and somebody changes a thread's color
-
-        :param mid: The action ID
-        :param author_id: The ID of the person who changed the color
-        :param new_color: The new color
-        :param thread_id: Thread ID that the action was sent to. See :ref:`intro_threads`
-        :param thread_type: Type of thread that the action was sent to. See :ref:`intro_threads`
-        :param ts: A timestamp of the action
-        :param metadata: Extra metadata about the action
-        :param msg: A full set of the data recieved
-        :type new_color: models.ThreadColor
-        :type thread_type: models.ThreadType
-        """
-        log.info("Color change from {} in {} ({}): {}".format(author_id, thread_id, thread_type.name, new_color))
-
-    def onEmojiChange(self, mid=None, author_id=None, new_emoji=None, thread_id=None, thread_type=ThreadType.USER, ts=None, metadata=None, msg=None):
-        """
-        Called when the client is listening, and somebody changes a thread's emoji
-
-        :param mid: The action ID
-        :param author_id: The ID of the person who changed the emoji
-        :param new_emoji: The new emoji
-        :param thread_id: Thread ID that the action was sent to. See :ref:`intro_threads`
-        :param thread_type: Type of thread that the action was sent to. See :ref:`intro_threads`
-        :param ts: A timestamp of the action
-        :param metadata: Extra metadata about the action
-        :param msg: A full set of the data recieved
-        :type thread_type: models.ThreadType
-        """
-        log.info("Emoji change from {} in {} ({}): {}".format(author_id, thread_id, thread_type.name, new_emoji))
-
-    def onTitleChange(self, mid=None, author_id=None, new_title=None, thread_id=None, thread_type=ThreadType.USER, ts=None, metadata=None, msg=None):
-        """
-        Called when the client is listening, and somebody changes the title of a thread
-
-        :param mid: The action ID
-        :param author_id: The ID of the person who changed the title
-        :param new_title: The new title
-        :param thread_id: Thread ID that the action was sent to. See :ref:`intro_threads`
-        :param thread_type: Type of thread that the action was sent to. See :ref:`intro_threads`
-        :param ts: A timestamp of the action
-        :param metadata: Extra metadata about the action
-        :param msg: A full set of the data recieved
-        :type thread_type: models.ThreadType
-        """
-        log.info("Title change from {} in {} ({}): {}".format(author_id, thread_id, thread_type.name, new_title))
-
-    def onNicknameChange(self, mid=None, author_id=None, changed_for=None, new_nickname=None, thread_id=None, thread_type=ThreadType.USER, ts=None, metadata=None, msg=None):
-        """
-        Called when the client is listening, and somebody changes the nickname of a person
-
-        :param mid: The action ID
-        :param author_id: The ID of the person who changed the nickname
-        :param changed_for: The ID of the person whom got their nickname changed
-        :param new_nickname: The new nickname
-        :param thread_id: Thread ID that the action was sent to. See :ref:`intro_threads`
-        :param thread_type: Type of thread that the action was sent to. See :ref:`intro_threads`
-        :param ts: A timestamp of the action
-        :param metadata: Extra metadata about the action
-        :param msg: A full set of the data recieved
-        :type thread_type: models.ThreadType
-        """
-        log.info("Nickname change from {} in {} ({}) for {}: {}".format(author_id, thread_id, thread_type.name, changed_for, new_nickname))
-
-
-    def onMessageSeen(self, seen_by=None, thread_id=None, thread_type=ThreadType.USER, seen_ts=None, ts=None, metadata=None, msg=None):
-        """
-        Called when the client is listening, and somebody marks a message as seen
-
-        :param seen_by: The ID of the person who marked the message as seen
-        :param thread_id: Thread ID that the action was sent to. See :ref:`intro_threads`
-        :param thread_type: Type of thread that the action was sent to. See :ref:`intro_threads`
-        :param seen_ts: A timestamp of when the person saw the message
-        :param ts: A timestamp of the action
-        :param metadata: Extra metadata about the action
-        :param msg: A full set of the data recieved
-        :type thread_type: models.ThreadType
-        """
-        log.info("Messages seen by {} in {} ({}) at {}s".format(seen_by, thread_id, thread_type.name, seen_ts/1000))
-
-    def onMessageDelivered(self, msg_ids=None, delivered_for=None, thread_id=None, thread_type=ThreadType.USER, ts=None, metadata=None, msg=None):
-        """
-        Called when the client is listening, and somebody marks messages as delivered
-
-        :param msg_ids: The messages that are marked as delivered
-        :param delivered_for: The person that marked the messages as delivered
-        :param thread_id: Thread ID that the action was sent to. See :ref:`intro_threads`
-        :param thread_type: Type of thread that the action was sent to. See :ref:`intro_threads`
-        :param ts: A timestamp of the action
-        :param metadata: Extra metadata about the action
-        :param msg: A full set of the data recieved
-        :type thread_type: models.ThreadType
-        """
-        log.info("Messages {} delivered to {} in {} ({}) at {}s".format(msg_ids, delivered_for, thread_id, thread_type.name, ts/1000))
-
-    def onMarkedSeen(self, threads=None, seen_ts=None, ts=None, metadata=None, msg=None):
-        """
-        Called when the client is listening, and the client has successfully marked threads as seen
-
-        :param threads: The threads that were marked
-        :param author_id: The ID of the person who changed the emoji
-        :param seen_ts: A timestamp of when the threads were seen
-        :param ts: A timestamp of the action
-        :param metadata: Extra metadata about the action
-        :param msg: A full set of the data recieved
-        :type thread_type: models.ThreadType
-        """
-        log.info("Marked messages as seen in threads {} at {}s".format([(x[0], x[1].name) for x in threads], seen_ts/1000))
-
-
-    def onPeopleAdded(self, mid=None, added_ids=None, author_id=None, thread_id=None, ts=None, msg=None):
-        """
-        Called when the client is listening, and somebody adds people to a group thread
-
-        :param mid: The action ID
-        :param added_ids: The IDs of the people who got added
-        :param author_id: The ID of the person who added the people
-        :param thread_id: Thread ID that the action was sent to. See :ref:`intro_threads`
-        :param ts: A timestamp of the action
-        :param msg: A full set of the data recieved
-        """
-        log.info("{} added: {}".format(author_id, ', '.join(added_ids)))
-
-    def onPersonRemoved(self, mid=None, removed_id=None, author_id=None, thread_id=None, ts=None, msg=None):
-        """
-        Called when the client is listening, and somebody removes a person from a group thread
-
-        :param mid: The action ID
-        :param removed_id: The ID of the person who got removed
-        :param author_id: The ID of the person who removed the person
-        :param thread_id: Thread ID that the action was sent to. See :ref:`intro_threads`
-        :param ts: A timestamp of the action
-        :param msg: A full set of the data recieved
-        """
-        log.info("{} removed: {}".format(author_id, removed_id))
-
-    def onFriendRequest(self, from_id=None, msg=None):
-        """
-        Called when the client is listening, and somebody sends a friend request
-
-        :param from_id: The ID of the person that sent the request
-        :param msg: A full set of the data recieved
-        """
-        log.info("Friend request from {}".format(from_id))
-
-    def onInbox(self, unseen=None, unread=None, recent_unread=None, msg=None):
-        """
-        .. todo::
-            Documenting this
-
-        :param unseen: --
-        :param unread: --
-        :param recent_unread: --
-        :param msg: A full set of the data recieved
-        """
-        log.info('Inbox event: {}, {}, {}'.format(unseen, unread, recent_unread))
-
-    def onTyping(self, author_id=None, status=None, thread_id=None, thread_type=None, msg=None):
-        """
-        Called when the client is listening, and somebody starts or stops typing into a chat
-
-        :param author_id: The ID of the person who sent the action
-        :param status: The typing status
-        :param thread_id: Thread ID that the action was sent to. See :ref:`intro_threads`
-        :param thread_type: Type of thread that the action was sent to. See :ref:`intro_threads`
-        :param msg: A full set of the data recieved
-        :type typing_status: models.TypingStatus
-        :type thread_type: models.ThreadType
-        """
-        pass
-
-    def onQprimer(self, ts=None, msg=None):
-        """
-        Called when the client just started listening
-
-        :param ts: A timestamp of the action
-        :param msg: A full set of the data recieved
-        """
-        pass
-
-    def onChatTimestamp(self, buddylist=None, msg=None):
-        """
-        Called when the client receives chat online presence update
-
-        :param buddylist: A list of dicts with friend id and last seen timestamp
-        :param msg: A full set of the data recieved
-        """
-        log.debug('Chat Timestamps received: {}'.format(buddylist))
-
-    def onUnknownMesssageType(self, msg=None):
-        """
-        Called when the client is listening, and some unknown data was recieved
-
-        :param msg: A full set of the data recieved
-        """
-        log.debug('Unknown message received: {}'.format(msg))
-
-    def onMessageError(self, exception=None, msg=None):
-        """
-        Called when an error was encountered while parsing recieved data
-
-        :param exception: The exception that was encountered
-        :param msg: A full set of the data recieved
-        """
-        log.exception('Exception in parsing of {}'.format(msg))
-
-    """
-    END EVENTS
-    """
-=======
 from .base import Base
 from .get import Get
 from .listener import Listener
@@ -2018,5 +15,4 @@
 # Actual order here is still to be determined
 class Client(ThreadOptions, ThreadInterraction, ThreadControl, Send, Search,
              MessageManagement, Get, Listener, Base):
-    pass
->>>>>>> 312133ba
+    pass