import datetime
import json
import time
import random
import urllib.parse

from ._core import log
from . import _exception

from typing import Iterable, Optional

#: Default list of user agents
USER_AGENTS = [
    "Mozilla/5.0 (Macintosh; Intel Mac OS X 10_10_2) AppleWebKit/537.36 (KHTML, like Gecko) Chrome/42.0.2311.90 Safari/537.36",
    "Mozilla/5.0 (Macintosh; Intel Mac OS X 10_10_3) AppleWebKit/601.1.10 (KHTML, like Gecko) Version/8.0.5 Safari/601.1.10",
    "Mozilla/5.0 (Windows NT 6.3; WOW64; ; NCT50_AAP285C84A1328) AppleWebKit/537.36 (KHTML, like Gecko) Chrome/42.0.2311.90 Safari/537.36",
    "Mozilla/5.0 (Windows NT 6.1; WOW64) AppleWebKit/537.1 (KHTML, like Gecko) Chrome/22.0.1207.1 Safari/537.1",
    "Mozilla/5.0 (X11; CrOS i686 2268.111.0) AppleWebKit/536.11 (KHTML, like Gecko) Chrome/20.0.1132.57 Safari/536.11",
    "Mozilla/5.0 (Windows NT 6.1; WOW64) AppleWebKit/536.6 (KHTML, like Gecko) Chrome/20.0.1092.0 Safari/536.6",
]


def get_limits(limit: Optional[int], max_limit: int) -> Iterable[int]:
    """Helper that generates limits based on a max limit."""
    if limit is None:
        # Generate infinite items
        while True:
            yield max_limit

    if limit < 0:
        raise ValueError("Limit cannot be negative")

    # Generate n items
    yield from [max_limit] * (limit // max_limit)

    remainder = limit % max_limit
    if remainder:
        yield remainder


def now():
    return int(time.time() * 1000)


def json_minimal(data):
    """Get JSON data in minimal form."""
    return json.dumps(data, separators=(",", ":"))


def json_minimal(data):
    """Get JSON data in minimal form."""
    return json.dumps(data, separators=(",", ":"))


def strip_json_cruft(text):
    """Removes `for(;;);` (and other cruft) that preceeds JSON responses."""
    try:
        return text[text.index("{") :]
    except ValueError as e:
        raise _exception.ParseError("No JSON object found", data=text) from e


def get_cookie_header(session, url):
    """Extract a cookie header from a requests session."""
    # The cookies are extracted this way to make sure they're escaped correctly
    return requests.cookies.get_cookie_header(
        session.cookies, requests.Request("GET", url),
    )


def get_decoded_r(r):
    return get_decoded(r._content)


def get_decoded(content):
    return content.decode("utf-8")


def parse_json(content):
    try:
        return json.loads(content)
    except ValueError as e:
        raise _exception.ParseError("Error while parsing JSON", data=content) from e


def digit_to_char(digit):
    if digit < 10:
        return str(digit)
    return chr(ord("a") + digit - 10)


def str_base(number, base):
    if number < 0:
        return "-" + str_base(-number, base)
    (d, m) = divmod(number, base)
    if d > 0:
        return str_base(d, base) + digit_to_char(m)
    return digit_to_char(m)


def generate_message_id(client_id=None):
    k = now()
    l = int(random.random() * 4294967295)
    return "<{}:{}-{}@mail.projektitan.com>".format(k, l, client_id)


def get_signature_id():
    return hex(int(random.random() * 2147483648))


def generate_offline_threading_id():
    ret = now()
    value = int(random.random() * 4294967295)
    string = ("0000000000000000000000" + format(value, "b"))[-22:]
    msgs = format(ret, "b") + string
    return str(int(msgs, 2))


def check_request(r):
    _exception.handle_http_error(r.status_code)
    content = get_decoded_r(r)
    check_content(content)
    return content


def check_content(content, as_json=True):
    if content is None or len(content) == 0:
        raise _exception.HTTPError("Error when sending request: Got empty response")


def to_json(content):
    content = strip_json_cruft(content)
    j = parse_json(content)
    log.debug(j)
    return j


def get_jsmods_require(j, index):
    if j.get("jsmods") and j["jsmods"].get("require"):
        try:
            return j["jsmods"]["require"][0][index][0]
        except (KeyError, IndexError) as e:
            log.warning(
                "Error when getting jsmods_require: "
                "{}. Facebook might have changed protocol".format(j)
            )
    return None


def require_list(list_):
    if isinstance(list_, list):
        return set(list_)
    else:
        return set([list_])


def mimetype_to_key(mimetype):
    if not mimetype:
        return "file_id"
    if mimetype == "image/gif":
        return "gif_id"
    x = mimetype.split("/")
    if x[0] in ["video", "image", "audio"]:
        return "%s_id" % x[0]
    return "file_id"


<<<<<<< HEAD
=======
def get_files_from_urls(file_urls):
    files = []
    for file_url in file_urls:
        r = requests.get(file_url)
        # We could possibly use r.headers.get('Content-Disposition'), see
        # https://stackoverflow.com/a/37060758
        file_name = basename(file_url).split("?")[0].split("#")[0]
        files.append(
            (
                file_name,
                r.content,
                r.headers.get("Content-Type") or guess_type(file_name)[0],
            )
        )
    return files


@contextmanager
def get_files_from_paths(filenames):
    files = []
    for filename in filenames:
        files.append(
            (basename(filename), open(filename, "rb"), guess_type(filename)[0])
        )
    yield files
    for fn, fp, ft in files:
        fp.close()


>>>>>>> 9c81806b
def get_url_parameters(url, *args):
    params = urllib.parse.parse_qs(urllib.parse.urlparse(url).query)
    return [params[arg][0] for arg in args if params.get(arg)]


def get_url_parameter(url, param):
    return get_url_parameters(url, param)[0]


def prefix_url(url):
    if url.startswith("/"):
        return "https://www.facebook.com" + url
    return url


def seconds_to_datetime(timestamp_in_seconds):
    """Convert an UTC timestamp to a timezone-aware datetime object."""
    # `.utcfromtimestamp` will return a "naive" datetime object, which is why we use the
    # following:
    return datetime.datetime.fromtimestamp(
        timestamp_in_seconds, tz=datetime.timezone.utc
    )


def millis_to_datetime(timestamp_in_milliseconds):
    """Convert an UTC timestamp, in milliseconds, to a timezone-aware datetime."""
    return seconds_to_datetime(timestamp_in_milliseconds / 1000)


def datetime_to_seconds(dt):
    """Convert a datetime to an UTC timestamp.

    Naive datetime objects are presumed to represent time in the system timezone.

    The returned seconds will be rounded to the nearest whole number.
    """
    # We could've implemented some fancy "convert naive timezones to UTC" logic, but
    # it's not really worth the effort.
    return round(dt.timestamp())


def datetime_to_millis(dt):
    """Convert a datetime to an UTC timestamp, in milliseconds.

    Naive datetime objects are presumed to represent time in the system timezone.

    The returned milliseconds will be rounded to the nearest whole number.
    """
    return round(dt.timestamp() * 1000)


def seconds_to_timedelta(seconds):
    """Convert seconds to a timedelta."""
    return datetime.timedelta(seconds=seconds)


def millis_to_timedelta(milliseconds):
    """Convert a duration (in milliseconds) to a timedelta object."""
    return datetime.timedelta(milliseconds=milliseconds)


def timedelta_to_seconds(td):
    """Convert a timedelta to seconds.

    The returned seconds will be rounded to the nearest whole number.
    """
    return round(td.total_seconds())<|MERGE_RESOLUTION|>--- conflicted
+++ resolved
@@ -40,11 +40,6 @@
 
 def now():
     return int(time.time() * 1000)
-
-
-def json_minimal(data):
-    """Get JSON data in minimal form."""
-    return json.dumps(data, separators=(",", ":"))
 
 
 def json_minimal(data):
@@ -165,38 +160,6 @@
     return "file_id"
 
 
-<<<<<<< HEAD
-=======
-def get_files_from_urls(file_urls):
-    files = []
-    for file_url in file_urls:
-        r = requests.get(file_url)
-        # We could possibly use r.headers.get('Content-Disposition'), see
-        # https://stackoverflow.com/a/37060758
-        file_name = basename(file_url).split("?")[0].split("#")[0]
-        files.append(
-            (
-                file_name,
-                r.content,
-                r.headers.get("Content-Type") or guess_type(file_name)[0],
-            )
-        )
-    return files
-
-
-@contextmanager
-def get_files_from_paths(filenames):
-    files = []
-    for filename in filenames:
-        files.append(
-            (basename(filename), open(filename, "rb"), guess_type(filename)[0])
-        )
-    yield files
-    for fn, fp, ft in files:
-        fp.close()
-
-
->>>>>>> 9c81806b
 def get_url_parameters(url, *args):
     params = urllib.parse.parse_qs(urllib.parse.urlparse(url).query)
     return [params[arg][0] for arg in args if params.get(arg)]
