# -*- coding: UTF-8 -*-

from __future__ import unicode_literals
import enum


class FBchatException(Exception):
    """Custom exception thrown by fbchat. All exceptions in the fbchat module inherits this"""

class FBchatFacebookError(FBchatException):
    #: The error code that Facebook returned
    fb_error_code = str
    #: The error message that Facebook returned (In the user's own language)
    fb_error_message = str
    #: The status code that was sent in the http response (eg. 404) (Usually only set if not successful, aka. not 200)
    request_status_code = int
    def __init__(self, message, fb_error_code=None, fb_error_message=None, request_status_code=None):
        super(FBchatFacebookError, self).__init__(message)
        """Thrown by fbchat when Facebook returns an error"""
        self.fb_error_code = str(fb_error_code)
        self.fb_error_message = fb_error_message
        self.request_status_code = request_status_code

class FBchatUserError(FBchatException):
    """Thrown by fbchat when wrong values are entered"""

class Thread(object):
    #: The unique identifier of the thread. Can be used a `thread_id`. See :ref:`intro_threads` for more info
    uid = str
    #: Specifies the type of thread. Can be used a `thread_type`. See :ref:`intro_threads` for more info
    type = None
    #: The thread's picture
    photo = str
    #: The name of the thread
    name = str
    #: Timestamp of last message
    last_message_timestamp = str
    #: Number of messages in the thread
    message_count = int
    def __init__(self, _type, uid, photo=None, name=None, last_message_timestamp=None, message_count=None):
        """Represents a Facebook thread"""
        self.uid = str(uid)
        self.type = _type
        self.photo = photo
        self.name = name
        self.last_message_timestamp = last_message_timestamp
        self.message_count = message_count

    def __repr__(self):
        return self.__unicode__()

    def __unicode__(self):
        return '<{} {} ({})>'.format(self.type.name, self.name, self.uid)


class User(Thread):
    #: The profile url
    url = str
    #: The users first name
    first_name = str
    #: The users last name
    last_name = str
    #: Whether the user and the client are friends
    is_friend = bool
    #: The user's gender
    gender = str
    #: From 0 to 1. How close the client is to the user
    affinity = float
    #: The user's nickname
    nickname = str
    #: The clients nickname, as seen by the user
    own_nickname = str
    #: A :class:`ThreadColor`. The message color
    color = None
    #: The default emoji
    emoji = str

    def __init__(self, uid, url=None, first_name=None, last_name=None, is_friend=None, gender=None, affinity=None, nickname=None, own_nickname=None, color=None, emoji=None, **kwargs):
        """Represents a Facebook user. Inherits `Thread`"""
        super(User, self).__init__(ThreadType.USER, uid, **kwargs)
        self.url = url
        self.first_name = first_name
        self.last_name = last_name
        self.is_friend = is_friend
        self.gender = gender
        self.affinity = affinity
        self.nickname = nickname
        self.own_nickname = own_nickname
        self.color = color
        self.emoji = emoji


class Group(Thread):
    #: Unique list (set) of the group thread's participant user IDs
    participants = set
    #: Dict, containing user nicknames mapped to their IDs
    nicknames = dict
    #: A :class:`ThreadColor`. The groups's message color
    color = None
    #: The groups's default emoji
    emoji = str

    def __init__(self, uid, participants=None, nicknames=None, color=None, emoji=None, **kwargs):
        """Represents a Facebook group. Inherits `Thread`"""
        super(Group, self).__init__(ThreadType.GROUP, uid, **kwargs)
        if participants is None:
            participants = set()
        self.participants = participants
        if nicknames is None:
            nicknames = []
        self.nicknames = nicknames
        self.color = color
        self.emoji = emoji


class Room(Group):
    # Set containing user IDs of thread admins
    admins = set
    # True if users need approval to join
    approval_mode = bool
    # Set containing user IDs requesting to join
    approval_requests = set
    # Link for joining room
    join_link = str
    # True is room is not discoverable
    privacy_mode = bool

    def __init__(self, uid, admins=None, approval_mode=None, approval_requests=None, join_link=None, privacy_mode=None, **kwargs):
        """Represents a Facebook room. Inherits `Group`"""
        super(Room, self).__init__(uid, **kwargs)
        self.type = ThreadType.ROOM
        if admins is None:
            admins = set()
        self.admins = admins
        self.approval_mode = approval_mode
        if approval_requests is None:
            approval_requests = set()
        self.approval_requests = approval_requests
        self.join_link = join_link
        self.privacy_mode = privacy_mode


class Page(Thread):
    #: The page's custom url
    url = str
    #: The name of the page's location city
    city = str
    #: Amount of likes the page has
    likes = int
    #: Some extra information about the page
    sub_title = str
    #: The page's category
    category = str

    def __init__(self, uid, url=None, city=None, likes=None, sub_title=None, category=None, **kwargs):
        """Represents a Facebook page. Inherits `Thread`"""
        super(Page, self).__init__(ThreadType.PAGE, uid, **kwargs)
        self.url = url
        self.city = city
        self.likes = likes
        self.sub_title = sub_title
        self.category = category


class Message(object):
    #: The actual message
    text = str
    #: A list of :class:`Mention` objects
    mentions = list
    #: The message ID
    uid = str
    #: ID of the sender
    author = int
    #: Timestamp of when the message was sent
    timestamp = str
    #: Whether the message is read
    is_read = bool
    #: A list of message reactions
    reactions = list
    #: A :class:`EmojiSize`. Size of a sent emoji
    emoji_size = None
    #: A list of attachments
    attachments = list

<<<<<<< HEAD
    def __init__(self, uid, author=None, timestamp=None, is_read=None, reactions=None, text=None, mentions=None, sticker=None, attachments=None, extensible_attachment=None):
        """Represents a Facebook message"""
        self.uid = uid
        self.author = author
        self.timestamp = timestamp
        self.is_read = is_read
        if reactions is None:
            reactions = []
        self.reactions = reactions
=======
    def __init__(self, text=None, mentions=[], emoji_size=None):
        """Represents a Facebook message"""
>>>>>>> 52acfb46
        self.text = text
        if mentions is None:
            mentions = []
        self.mentions = mentions
<<<<<<< HEAD
        self.sticker = sticker
        if attachments is None:
            attachments = []
        self.attachments = attachments
        if extensible_attachment is None:
            extensible_attachment = {}
        self.extensible_attachment = extensible_attachment
=======
        self.emoji_size = emoji_size

    def __repr__(self):
        return self.__unicode__()

    def __unicode__(self):
        return '<Message ({}): {}, mentions={} emoji_size={} attachments={}>'.format(self.uid, repr(self.text), self.mentions, self.emoji_size, self.attachments)

class Attachment(object):
    #: The attachment ID
    uid = str

    def __init__(self, uid=None, mime_type=None):
        """Represents a Facebook attachment"""
        self.uid = uid

class StickerAttachment(Attachment):
    def __init__(self, **kwargs):
        """Represents a sticker that has been sent as a Facebook attachment - *Currently Incomplete!*"""
        super(StickerAttachment, self).__init__(**kwargs)

class ShareAttachment(Attachment):
    def __init__(self, **kwargs):
        """Represents a shared item (eg. URL) that has been sent as a Facebook attachment - *Currently Incomplete!*"""
        super(ShareAttachment, self).__init__(**kwargs)

class FileAttachment(Attachment):
    #: Url where you can download the file
    url = str
    #: Size of the file in bytes
    size = int
    #: Name of the file
    name = str
    #: Whether Facebook determines that this file may be harmful
    is_malicious = bool

    def __init__(self, url=None, size=None, name=None, is_malicious=None, **kwargs):
        """Represents a file that has been sent as a Facebook attachment"""
        super(FileAttachment, self).__init__(**kwargs)
        self.url = url
        self.size = size
        self.name = name
        self.is_malicious = is_malicious

class AudioAttachment(FileAttachment):
    def __init__(self, **kwargs):
        """Represents an audio file that has been sent as a Facebook attachment - *Currently Incomplete!*"""
        super(StickerAttachment, self).__init__(**kwargs)

class ImageAttachment(Attachment):
    #: The extension of the original image (eg. 'png')
    original_extension = str
    #: Width of original image
    width = int
    #: Height of original image
    height = int

    #: Whether the image is animated
    is_animated = bool

    #: Url to a thumbnail of the image
    thumbnail_url = str

    #: URL to a medium preview of the image
    preview_url = str
    #: Width of the medium preview image
    preview_width = int
    #: Height of the medium preview image
    preview_height = int

    #: URL to a large preview of the image
    large_preview_url = str
    #: Width of the large preview image
    large_preview_width = int
    #: Height of the large preview image
    large_preview_height = int

    #: URL to an animated preview of the image (eg. for gifs)
    animated_preview_url = str
    #: Width of the animated preview image
    animated_preview_width = int
    #: Height of the animated preview image
    animated_preview_height = int

    def __init__(self, original_extension=None, width=None, height=None, is_animated=None, thumbnail_url=None, preview=None, large_preview=None, animated_preview=None, **kwargs):
        """
        Represents an image that has been sent as a Facebook attachment
        To retrieve the full image url, use: :func:`fbchat.Client.fetchImageUrl`,
        and pass it the uid of the image attachment
        """
        super(ImageAttachment, self).__init__(**kwargs)
        self.original_extension = original_extension
        self.width = width
        self.height = height
        self.is_animated = is_animated
        self.thumbnail_url = thumbnail_url

        if preview is None:
            preview = {}
        self.preview_url = preview.get('uri')
        self.preview_width = preview.get('width')
        self.preview_height = preview.get('height')

        if large_preview is None:
            large_preview = {}
        self.large_preview_url = large_preview.get('uri')
        self.large_preview_width = large_preview.get('width')
        self.large_preview_height = large_preview.get('height')

        if animated_preview is None:
            animated_preview = {}
        self.animated_preview_url = animated_preview.get('uri')
        self.animated_preview_width = animated_preview.get('width')
        self.animated_preview_height = animated_preview.get('height')

class VideoAttachment(Attachment):
    #: Size of the original video in bytes
    size = int
    #: Width of original video
    width = int
    #: Height of original video
    height = int
    #: Length of video in milliseconds
    duration = int
    #: URL to very compressed preview video
    preview_url = str

    #: URL to a small preview image of the video
    small_image_url = str
    #: Width of the small preview image
    small_image_width = int
    #: Height of the small preview image
    small_image_height = int

    #: URL to a medium preview image of the video
    medium_image_url = str
    #: Width of the medium preview image
    medium_image_width = int
    #: Height of the medium preview image
    medium_image_height = int

    #: URL to a large preview image of the video
    large_image_url = str
    #: Width of the large preview image
    large_image_width = int
    #: Height of the large preview image
    large_image_height = int

    def __init__(self, size=None, width=None, height=None, duration=None, preview_url=None, small_image=None, medium_image=None, large_image=None, **kwargs):
        """Represents a video that has been sent as a Facebook attachment"""
        super(VideoAttachment, self).__init__(**kwargs)
        self.size = size
        self.width = width
        self.height = height
        self.duration = duration
        self.preview_url = preview_url

        if small_image is None:
            small_image = {}
        self.small_image_url = small_image.get('uri')
        self.small_image_width = small_image.get('width')
        self.small_image_height = small_image.get('height')

        if medium_image is None:
            medium_image = {}
        self.medium_image_url = medium_image.get('uri')
        self.medium_image_width = medium_image.get('width')
        self.medium_image_height = medium_image.get('height')

        if large_image is None:
            large_image = {}
        self.large_image_url = large_image.get('uri')
        self.large_image_width = large_image.get('width')
        self.large_image_height = large_image.get('height')
>>>>>>> 52acfb46


class Mention(object):
    #: The user ID the mention is pointing at
    user_id = str
    #: The character where the mention starts
    offset = int
    #: The length of the mention
    length = int

    def __init__(self, user_id, offset=0, length=10):
        """Represents a @mention"""
        self.user_id = user_id
        self.offset = offset
        self.length = length

class Enum(enum.Enum):
    """Used internally by fbchat to support enumerations"""
    def __repr__(self):
        # For documentation:
        return '{}.{}'.format(type(self).__name__, self.name)

class ThreadType(Enum):
    """Used to specify what type of Facebook thread is being used. See :ref:`intro_threads` for more info"""
    USER = 1
    GROUP = 2
    PAGE = 3
    ROOM = 4

class ThreadLocation(Enum):
    """Used to specify where a thread is located (inbox, pending, archived, other)."""
    INBOX = 'inbox'
    PENDING = 'pending'
    ARCHIVED = 'action:archived'
    OTHER = 'other'

class TypingStatus(Enum):
    """Used to specify whether the user is typing or has stopped typing"""
    STOPPED = 0
    TYPING = 1

class EmojiSize(Enum):
    """Used to specify the size of a sent emoji"""
    LARGE = '369239383222810'
    MEDIUM = '369239343222814'
    SMALL = '369239263222822'

class ThreadColor(Enum):
    """Used to specify a thread colors"""
    MESSENGER_BLUE = ''
    VIKING = '#44bec7'
    GOLDEN_POPPY = '#ffc300'
    RADICAL_RED = '#fa3c4c'
    SHOCKING = '#d696bb'
    PICTON_BLUE = '#6699cc'
    FREE_SPEECH_GREEN = '#13cf13'
    PUMPKIN = '#ff7e29'
    LIGHT_CORAL = '#e68585'
    MEDIUM_SLATE_BLUE = '#7646ff'
    DEEP_SKY_BLUE = '#20cef5'
    FERN = '#67b868'
    CAMEO = '#d4a88c'
    BRILLIANT_ROSE = '#ff5ca1'
    BILOBA_FLOWER = '#a695c7'

class MessageReaction(Enum):
    """Used to specify a message reaction"""
    LOVE = '😍'
    SMILE = '😆'
    WOW = '😮'
    SAD = '😢'
    ANGRY = '😠'
    YES = '👍'
    NO = '👎'<|MERGE_RESOLUTION|>--- conflicted
+++ resolved
@@ -177,13 +177,18 @@
     is_read = bool
     #: A list of message reactions
     reactions = list
+    #: The actual message
+    text = str
+    #: A list of :class:`Mention` objects
+    mentions = list
+    #: An ID of a sent sticker
+    sticker = str
     #: A :class:`EmojiSize`. Size of a sent emoji
     emoji_size = None
     #: A list of attachments
     attachments = list
 
-<<<<<<< HEAD
-    def __init__(self, uid, author=None, timestamp=None, is_read=None, reactions=None, text=None, mentions=None, sticker=None, attachments=None, extensible_attachment=None):
+    def __init__(self, uid, author=None, timestamp=None, is_read=None, reactions=None, text=None, mentions=None, sticker=None, attachments=None, extensible_attachment=None, emoji_size=None):
         """Represents a Facebook message"""
         self.uid = uid
         self.author = author
@@ -192,15 +197,10 @@
         if reactions is None:
             reactions = []
         self.reactions = reactions
-=======
-    def __init__(self, text=None, mentions=[], emoji_size=None):
-        """Represents a Facebook message"""
->>>>>>> 52acfb46
         self.text = text
         if mentions is None:
             mentions = []
         self.mentions = mentions
-<<<<<<< HEAD
         self.sticker = sticker
         if attachments is None:
             attachments = []
@@ -208,7 +208,6 @@
         if extensible_attachment is None:
             extensible_attachment = {}
         self.extensible_attachment = extensible_attachment
-=======
         self.emoji_size = emoji_size
 
     def __repr__(self):
@@ -383,7 +382,6 @@
         self.large_image_url = large_image.get('uri')
         self.large_image_width = large_image.get('width')
         self.large_image_height = large_image.get('height')
->>>>>>> 52acfb46
 
 
 class Mention(object):
