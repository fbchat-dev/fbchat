--- conflicted
+++ resolved
@@ -190,13 +190,10 @@
     sticker = None
     #: A list of attachments
     attachments = None
-<<<<<<< HEAD
     #: A list of :class:`QuickReply`
     quick_replies = None
-=======
     #: Whether the message is unsent (deleted for everyone)
     unsent = None
->>>>>>> 3e7b20c3
 
     def __init__(self, text=None, mentions=None, emoji_size=None, sticker=None, attachments=None, quick_replies=None):
         """Represents a Facebook message"""
