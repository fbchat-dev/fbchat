# -*- coding: UTF-8 -*-

<<<<<<< HEAD
=======
"""Facebook Chat (Messenger) for Python

Copyright:
    (c) 2015 - 2018 by Taehoon Kim

License:
    BSD, see LICENSE for more details
>>>>>>> 312133ba
"""

from __future__ import unicode_literals
import logging

from .models import *

<<<<<<< HEAD
    :copyright: (c) 2015 - 2018 by Taehoon Kim
    :license: BSD 3-Clause, see LICENSE for more details.
"""

from __future__ import unicode_literals

from .client import *

__title__ = 'fbchat'
__version__ = '1.3.9'
__description__ = 'Facebook Chat (Messenger) for Python'

__copyright__ = 'Copyright 2015 - 2018 by Taehoon Kim'
__license__ = 'BSD 3-Clause'

__author__ = 'Taehoon Kim; Moreels Pieter-Jan; Mads Marquart'
__email__ = 'carpedm20@gmail.com'
=======
from .base import Base # noqa
from .get import Get # noqa
from .listener import Listener # noqa
from .message_management import MessageManagement # noqa
from .search import Search # noqa
from .send import Send # noqa
from .thread_control import ThreadControl # noqa
from .thread_interraction import ThreadInterraction # noqa
from .thread_options import ThreadOptions # noqa

from .client import Client

__copyright__ = 'Copyright 2015 - 2018 by Taehoon Kim'
__version__ = '2.0.0'
__license__ = 'BSD'
__author__ = 'Taehoon Kim; Moreels Pieter-Jan; Mads Marquart'
__email__ = 'carpedm20@gmail.com; madsmtm@gmail.com'
__source__ = 'https://github.com/carpedm20/fbchat/'
__description__ = 'Facebook Chat (Messenger) for Python'
>>>>>>> 312133ba

__all__ = [
    'Message',
    'Mention',

    'Size',
    'Colour',
    'Color',

    'Thread',
    'User',
    'Group',
    'Page',

    'Client'
]

logging.getLogger(__name__).addHandler(logging.NullHandler())<|MERGE_RESOLUTION|>--- conflicted
+++ resolved
@@ -1,15 +1,12 @@
 # -*- coding: UTF-8 -*-
 
-<<<<<<< HEAD
-=======
 """Facebook Chat (Messenger) for Python
 
 Copyright:
     (c) 2015 - 2018 by Taehoon Kim
 
 License:
-    BSD, see LICENSE for more details
->>>>>>> 312133ba
+    BSD 3-Clause, see LICENSE for more details
 """
 
 from __future__ import unicode_literals
@@ -17,25 +14,6 @@
 
 from .models import *
 
-<<<<<<< HEAD
-    :copyright: (c) 2015 - 2018 by Taehoon Kim
-    :license: BSD 3-Clause, see LICENSE for more details.
-"""
-
-from __future__ import unicode_literals
-
-from .client import *
-
-__title__ = 'fbchat'
-__version__ = '1.3.9'
-__description__ = 'Facebook Chat (Messenger) for Python'
-
-__copyright__ = 'Copyright 2015 - 2018 by Taehoon Kim'
-__license__ = 'BSD 3-Clause'
-
-__author__ = 'Taehoon Kim; Moreels Pieter-Jan; Mads Marquart'
-__email__ = 'carpedm20@gmail.com'
-=======
 from .base import Base # noqa
 from .get import Get # noqa
 from .listener import Listener # noqa
@@ -48,14 +26,15 @@
 
 from .client import Client
 
+__title__ = 'fbchat'
+__version__ = '2.0.0'
+__description__ = 'Facebook Chat (Messenger) for Python'
+
 __copyright__ = 'Copyright 2015 - 2018 by Taehoon Kim'
-__version__ = '2.0.0'
-__license__ = 'BSD'
+__license__ = 'BSD 3-Clause'
+
 __author__ = 'Taehoon Kim; Moreels Pieter-Jan; Mads Marquart'
-__email__ = 'carpedm20@gmail.com; madsmtm@gmail.com'
-__source__ = 'https://github.com/carpedm20/fbchat/'
-__description__ = 'Facebook Chat (Messenger) for Python'
->>>>>>> 312133ba
+__email__ = 'carpedm20@gmail.com'
 
 __all__ = [
     'Message',
@@ -70,7 +49,7 @@
     'Group',
     'Page',
 
-    'Client'
+    'Client',
 ]
 
 logging.getLogger(__name__).addHandler(logging.NullHandler())